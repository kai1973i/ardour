/*
    Copyright (C) 2006 Paul Davis

    This program is free software; you can redistribute it and/or modify it
    under the terms of the GNU General Public License as published by the Free
    Software Foundation; either version 2 of the License, or (at your option)
    any later version.

    This program is distributed in the hope that it will be useful, but WITHOUT
    ANY WARRANTY; without even the implied warranty of MERCHANTABILITY or
    FITNESS FOR A PARTICULAR PURPOSE.  See the GNU General Public License
    for more details.

    You should have received a copy of the GNU General Public License along
    with this program; if not, write to the Free Software Foundation, Inc.,
    675 Mass Ave, Cambridge, MA 02139, USA.
*/

#include <algorithm>
#include <cmath>

#include "pbd/compose.h"

#include "ardour/audio_buffer.h"
#include "ardour/buffer_set.h"
#include "ardour/dB.h"
#include "ardour/meter.h"
#include "ardour/midi_buffer.h"
#include "ardour/session.h"
#include "ardour/rc_configuration.h"
#include "ardour/runtime_functions.h"

using namespace std;

using namespace ARDOUR;

PBD::Signal0<void> Metering::Meter;

PeakMeter::PeakMeter (Session& s, const std::string& name)
    : Processor (s, string_compose ("meter-%1", name))
{
	Kmeterdsp::init(s.nominal_frame_rate());
	Iec1ppmdsp::init(s.nominal_frame_rate());
	Iec2ppmdsp::init(s.nominal_frame_rate());
	Vumeterdsp::init(s.nominal_frame_rate());
	_pending_active = true;
	_meter_type = MeterPeak;
}

PeakMeter::~PeakMeter ()
{
	while (_kmeter.size() > 0) {
		delete (_kmeter.back());
		delete (_iec1meter.back());
		delete (_iec2meter.back());
		delete (_vumeter.back());
		_kmeter.pop_back();
		_iec1meter.pop_back();
		_iec2meter.pop_back();
		_vumeter.pop_back();
	}
}


/** Get peaks from @a bufs
 * Input acceptance is lenient - the first n buffers from @a bufs will
 * be metered, where n was set by the last call to setup(), excess meters will
 * be set to 0.
 *
 * (runs in jack realtime context)
 */
void
PeakMeter::run (BufferSet& bufs, framepos_t /*start_frame*/, framepos_t /*end_frame*/, pframes_t nframes, bool)
{
	if (!_active && !_pending_active) {
		return;
	}

	// cerr << "meter " << name() << " runs with " << bufs.available() << " inputs\n";

	const uint32_t n_audio = min (current_meters.n_audio(), bufs.count().n_audio());
	const uint32_t n_midi  = min (current_meters.n_midi(), bufs.count().n_midi());

	uint32_t n = 0;

	// Meter MIDI in to the first n_midi peaks
	for (uint32_t i = 0; i < n_midi; ++i, ++n) {
		float val = 0.0f;
		MidiBuffer& buf (bufs.get_midi(i));
		
		for (MidiBuffer::iterator e = buf.begin(); e != buf.end(); ++e) {
			const Evoral::MIDIEvent<framepos_t> ev(*e, false);
			if (ev.is_note_on()) {
				const float this_vel = ev.buffer()[2] / 127.0;
				if (this_vel > val) {
					val = this_vel;
				}
			} else {
				val += 1.0 / bufs.get_midi(n).capacity();
				if (val > 1.0) {
					val = 1.0;
				}
			}
		}
		_peak_signal[n] = max (val, _peak_signal[n]);
	}

	// Meter audio in to the rest of the peaks
	for (uint32_t i = 0; i < n_audio; ++i, ++n) {
		_peak_signal[n] = compute_peak (bufs.get_audio(i).data(), nframes, _peak_signal[n]);
		if (_meter_type & (MeterKrms | MeterK20 | MeterK14)) {
			_kmeter[i]->process(bufs.get_audio(i).data(), nframes);
		}
		if (_meter_type & (MeterIEC1DIN | MeterIEC1NOR)) {
			_iec1meter[i]->process(bufs.get_audio(i).data(), nframes);
		}
		if (_meter_type & (MeterIEC2BBC | MeterIEC2EBU)) {
			_iec2meter[i]->process(bufs.get_audio(i).data(), nframes);
		}
		if (_meter_type & MeterVU) {
			_vumeter[i]->process(bufs.get_audio(i).data(), nframes);
		}
	}

	// Zero any excess peaks
	for (uint32_t i = n; i < _peak_signal.size(); ++i) {
		_peak_signal[i] = 0.0f;
	}

	_active = _pending_active;
}

void
PeakMeter::reset ()
{
	for (size_t i = 0; i < _peak_signal.size(); ++i) {
		_peak_signal[i] = 0.0f;
	}

	for (size_t n = 0; n < _kmeter.size(); ++n) {
		_kmeter[n]->reset();
		_iec1meter[n]->reset();
		_iec2meter[n]->reset();
		_vumeter[n]->reset();
	}
}

void
PeakMeter::reset_max ()
{
	for (size_t i = 0; i < _max_peak_power.size(); ++i) {
		_max_peak_power[i] = -INFINITY;
		_max_peak_signal[i] = 0;
	}

	const size_t n_midi  = min (_peak_signal.size(), (size_t) current_meters.n_midi());

	for (size_t n = 0; n < _peak_signal.size(); ++n) {
		if (n < n_midi) {
			_visible_peak_power[n] = 0;
		} else {
			_visible_peak_power[n] = -INFINITY;
		}
	}
}

bool
PeakMeter::can_support_io_configuration (const ChanCount& in, ChanCount& out) const
{
	out = in;
	return true;
}

bool
PeakMeter::configure_io (ChanCount in, ChanCount out)
{
	if (out != in) { // always 1:1
		return false;
	}

	current_meters = in;

	reset_max_channels (in);

	return Processor::configure_io (in, out);
}

void
PeakMeter::reflect_inputs (const ChanCount& in)
{
	for (uint32_t i = in.n_total(); i < current_meters.n_total(); ++i) {
		if (i < _peak_signal.size()) {
			_peak_signal[i] = 0.0f;
		}
	}
	for (uint32_t i = in.n_audio(); i < current_meters.n_audio(); ++i) {
		if (i >= _kmeter.size()) continue;
		_kmeter[i]->reset();
		_iec1meter[i]->reset();
		_iec2meter[i]->reset();
		_vumeter[i]->reset();
	}

	current_meters = in;
	reset_max();

	ConfigurationChanged (in, in); /* EMIT SIGNAL */
}

void
PeakMeter::reset_max_channels (const ChanCount& chn)
{
	uint32_t const limit = chn.n_total();
	const size_t n_audio = chn.n_audio();

	while (_peak_signal.size() > limit) {
		_peak_signal.pop_back();
		_visible_peak_power.pop_back();
		_max_peak_signal.pop_back();
		_max_peak_power.pop_back();
	}

	while (_peak_signal.size() < limit) {
		_peak_signal.push_back(0);
		_visible_peak_power.push_back(minus_infinity());
		_max_peak_signal.push_back(0);
		_max_peak_power.push_back(minus_infinity());
	}

	assert(_peak_signal.size() == limit);
	assert(_visible_peak_power.size() == limit);
	assert(_max_peak_signal.size() == limit);
	assert(_max_peak_power.size() == limit);

	/* alloc/free other audio-only meter types. */
	while (_kmeter.size() > n_audio) {
		delete (_kmeter.back());
		delete (_iec1meter.back());
		delete (_iec2meter.back());
		delete (_vumeter.back());
		_kmeter.pop_back();
		_iec1meter.pop_back();
		_iec2meter.pop_back();
		_vumeter.pop_back();
	}
	while (_kmeter.size() < n_audio) {
		_kmeter.push_back(new Kmeterdsp());
		_iec1meter.push_back(new Iec1ppmdsp());
		_iec2meter.push_back(new Iec2ppmdsp());
		_vumeter.push_back(new Vumeterdsp());
	}
	assert(_kmeter.size() == n_audio);
	assert(_iec1meter.size() == n_audio);
	assert(_iec2meter.size() == n_audio);
	assert(_vumeter.size() == n_audio);

	reset();
	reset_max();
}

/** To be driven by the Meter signal from IO.
 * Caller MUST hold its own processor_lock to prevent reconfiguration
 * of meter size during this call.
 */

void
PeakMeter::meter ()
{
	if (!_active) {
		return;
	}

	// TODO block this thread while PeakMeter::reset_max_channels() is
	// reallocating channels.
	// (may happen with Session > New: old session not yet closed,
	// meter-thread still active while new one is initializing and
	// maybe on other occasions, too)
	if (   (_visible_peak_power.size() != _peak_signal.size())
			|| (_max_peak_power.size()     != _peak_signal.size())
			|| (_max_peak_signal.size()    != _peak_signal.size())
			 ) {
		return;
	}

	const size_t limit = min (_peak_signal.size(), (size_t) current_meters.n_total ());
	const size_t n_midi  = min (_peak_signal.size(), (size_t) current_meters.n_midi());

	/* 0.01f ^= 100 Hz update rate */
	const float midi_meter_falloff = Config->get_meter_falloff() * 0.01f;
	/* kmeters: 24dB / 2 sec */
	const float audio_meter_falloff = (_meter_type & (MeterK20 | MeterK14)) ? 0.12f : midi_meter_falloff;

	for (size_t n = 0; n < limit; ++n) {

		/* grab peak since last read */

		float new_peak = _peak_signal[n]; /* XXX we should use atomic exchange from here ... */
		_peak_signal[n] = 0;              /* ... to here */

		if (n < n_midi) {
			_max_peak_power[n] = -INFINITY; // std::max (new_peak, _max_peak_power[n]); // XXX
			_max_peak_signal[n] = 0;
			if (midi_meter_falloff == 0.0f || new_peak > _visible_peak_power[n]) {
				;
			} else {
				/* empirical algorithm WRT to audio falloff times */
				new_peak = _visible_peak_power[n] - sqrt(_visible_peak_power[n] * midi_meter_falloff * 0.0002f);
				if (new_peak < (1.0 / 512.0)) new_peak = 0;
			}
			_visible_peak_power[n] = new_peak;
			continue;
		}

		/* AUDIO */

		/* compute new visible value using falloff */

		_max_peak_signal[n] = std::max(new_peak, _max_peak_signal[n]);

		if (new_peak > 0.0) {
			new_peak = accurate_coefficient_to_dB (new_peak);
		} else {
			new_peak = minus_infinity();
		}

		/* update max peak */

		_max_peak_power[n] = std::max (new_peak, _max_peak_power[n]);

		if (audio_meter_falloff == 0.0f || new_peak > _visible_peak_power[n]) {
			_visible_peak_power[n] = new_peak;
		} else {
			// do falloff
<<<<<<< HEAD
			new_peak = _visible_peak_power[n] - (Config->get_meter_falloff() * 0.01f);
			_visible_peak_power[n] = std::max (new_peak, (float)-INFINITY);
=======
			new_peak = _visible_peak_power[n] - (audio_meter_falloff);
			_visible_peak_power[n] = std::max (new_peak, -INFINITY);
>>>>>>> 4dc74ae2
		}
	}
}

#define CHECKSIZE(MTR) (n < MTR.size() + n_midi && n >= n_midi)

float
PeakMeter::meter_level(uint32_t n, MeterType type) {
	switch (type) {
		case MeterKrms:
		case MeterK20:
		case MeterK14:
			{
				const uint32_t n_midi = current_meters.n_midi();
				if (CHECKSIZE(_kmeter)) {
					return accurate_coefficient_to_dB (_kmeter[n - n_midi]->read());
				}
			}
			break;
		case MeterIEC1DIN:
		case MeterIEC1NOR:
			{
				const uint32_t n_midi = current_meters.n_midi();
				if (CHECKSIZE(_iec1meter)) {
					return accurate_coefficient_to_dB (_iec1meter[n - n_midi]->read());
				}
			}
			break;
		case MeterIEC2BBC:
		case MeterIEC2EBU:
			{
				const uint32_t n_midi = current_meters.n_midi();
				if (CHECKSIZE(_iec2meter)) {
					return accurate_coefficient_to_dB (_iec2meter[n - n_midi]->read());
				}
			}
			break;
		case MeterVU:
			{
				const uint32_t n_midi = current_meters.n_midi();
				if (CHECKSIZE(_vumeter)) {
					return accurate_coefficient_to_dB (_vumeter[n - n_midi]->read());
				}
			}
			break;
		case MeterPeak:
			return peak_power(n);
		case MeterMaxSignal:
			if (n < _max_peak_signal.size()) {
				return _max_peak_signal[n];
			}
			break;
		default:
		case MeterMaxPeak:
			if (n < _max_peak_power.size()) {
				return _max_peak_power[n];
			}
			break;
	}
	return minus_infinity();
}

void
PeakMeter::set_type(MeterType t)
{
	if (t == _meter_type) {
		return;
	}

	_meter_type = t;

	if (t & (MeterKrms | MeterK20 | MeterK14)) {
		const size_t n_audio = current_meters.n_audio();
		for (size_t n = 0; n < n_audio; ++n) {
			_kmeter[n]->reset();
		}
	}
	if (t & (MeterIEC1DIN | MeterIEC1NOR)) {
		const size_t n_audio = current_meters.n_audio();
		for (size_t n = 0; n < n_audio; ++n) {
			_iec1meter[n]->reset();
		}
	}
	if (t & (MeterIEC2BBC | MeterIEC2EBU)) {
		const size_t n_audio = current_meters.n_audio();
		for (size_t n = 0; n < n_audio; ++n) {
			_iec2meter[n]->reset();
		}
	}
	if (t & MeterVU) {
		const size_t n_audio = current_meters.n_audio();
		for (size_t n = 0; n < n_audio; ++n) {
			_vumeter[n]->reset();
		}
	}

	TypeChanged(t);
}

XMLNode&
PeakMeter::state (bool full_state)
{
	XMLNode& node (Processor::state (full_state));
	node.add_property("type", "meter");
	return node;
}<|MERGE_RESOLUTION|>--- conflicted
+++ resolved
@@ -331,13 +331,8 @@
 			_visible_peak_power[n] = new_peak;
 		} else {
 			// do falloff
-<<<<<<< HEAD
-			new_peak = _visible_peak_power[n] - (Config->get_meter_falloff() * 0.01f);
-			_visible_peak_power[n] = std::max (new_peak, (float)-INFINITY);
-=======
 			new_peak = _visible_peak_power[n] - (audio_meter_falloff);
 			_visible_peak_power[n] = std::max (new_peak, -INFINITY);
->>>>>>> 4dc74ae2
 		}
 	}
 }
