/*
    Copyright (C) 2012 Paul Davis
    Witten by 2012 Robin Gareus <robin@gareus.org>

    This program is free software; you can redistribute it and/or modify
    it under the terms of the GNU General Public License as published by
    the Free Software Foundation; either version 2 of the License, or
    (at your option) any later version.

    This program is distributed in the hope that it will be useful,
    but WITHOUT ANY WARRANTY; without even the implied warranty of
    MERCHANTABILITY or FITNESS FOR A PARTICULAR PURPOSE.  See the
    GNU General Public License for more details.

    You should have received a copy of the GNU General Public License
    along with this program; if not, write to the Free Software
    Foundation, Inc., 675 Mass Ave, Cambridge, MA 02139, USA.

*/
#include <iostream>
#include <errno.h>
#include <sys/types.h>
#include <unistd.h>

#include "pbd/error.h"
#include "pbd/pthread_utils.h"

#include "ardour/debug.h"
#include "ardour/slave.h"
#include "ardour/session.h"
#include "ardour/audioengine.h"
#include "ardour/audio_port.h"

#include "i18n.h"

using namespace std;
using namespace ARDOUR;
using namespace MIDI;
using namespace PBD;
using namespace Timecode;

#define FLYWHEEL_TIMEOUT ( 1 * session.frame_rate() )

LTC_Slave::LTC_Slave (Session& s)
	: session (s)
{
	frames_per_ltc_frame = session.frames_per_timecode_frame();
	timecode.rate = session.timecode_frames_per_second();
	timecode.drop  = session.timecode_drop_frames();

	did_reset_tc_format = false;
	delayedlocked = 10;
	monotonic_cnt = 0;
	fps_detected=false;

	ltc_timecode = session.config.get_timecode_format();
	a3e_timecode = session.config.get_timecode_format();
	printed_timecode_warning = false;
	ltc_detect_fps_cnt = ltc_detect_fps_max = 0;
	memset(&prev_frame, 0, sizeof(LTCFrameExt));

	decoder = ltc_decoder_create((int) frames_per_ltc_frame, 128 /*queue size*/);

	session.config.ParameterChanged.connect_same_thread (config_connection, boost::bind (&LTC_Slave::parameter_changed, this, _1));
	parse_timecode_offset();
	reset();
	resync_latency();
	session.Xrun.connect_same_thread (port_connections, boost::bind (&LTC_Slave::resync_xrun, this));
	session.engine().GraphReordered.connect_same_thread (port_connections, boost::bind (&LTC_Slave::resync_latency, this));
}

LTC_Slave::~LTC_Slave()
{
	port_connections.drop_connections();
	config_connection.disconnect();

	if (did_reset_tc_format) {
		session.config.set_timecode_format (saved_tc_format);
	}

	ltc_decoder_free(decoder);
}

void
LTC_Slave::parse_timecode_offset() {
	Timecode::Time offset_tc;
	Timecode::parse_timecode_format(session.config.get_slave_timecode_offset(), offset_tc);
	offset_tc.rate = session.timecode_frames_per_second();
	offset_tc.drop = session.timecode_drop_frames();
	session.timecode_to_sample(offset_tc, timecode_offset, false, false);
	timecode_negative_offset = offset_tc.negative;
}

void
LTC_Slave::parameter_changed (std::string const & p)
{
	if (p == "slave-timecode-offset"
			|| p == "timecode-format"
			) {
		parse_timecode_offset();
	}
}

ARDOUR::framecnt_t
LTC_Slave::resolution () const
{
	return (framecnt_t) (session.frame_rate() / 1000);
}

bool
LTC_Slave::locked () const
{
	return (delayedlocked < 5);
}

bool
LTC_Slave::ok() const
{
	return true;
}

void
LTC_Slave::resync_xrun()
{
	DEBUG_TRACE (DEBUG::LTC, "LTC resync_xrun()\n");
	engine_dll_initstate = 0;
}

void
LTC_Slave::resync_latency()
{
	DEBUG_TRACE (DEBUG::LTC, "LTC resync_latency()\n");
	engine_dll_initstate = 0;

	if (!session.deletion_in_progress() && session.ltc_output_io()) { /* check if Port exits */
		boost::shared_ptr<Port> ltcport = session.ltc_input_port();
		ltcport->get_connected_latency_range (ltc_slave_latency, false);
	}
}

void
LTC_Slave::reset()
{
	DEBUG_TRACE (DEBUG::LTC, "LTC reset()\n");
	last_timestamp = 0;
	current_delta = 0;
	transport_direction = 0;
	ltc_speed = 0;
	engine_dll_initstate = 0;
}

void
<<<<<<< HEAD
LTC_Slave::parse_ltc(const jack_nframes_t nframes, const jack_default_audio_sample_t * const in, const ARDOUR::framecnt_t posinfo)
=======
LTC_Slave::parse_ltc(const pframes_t nframes, const Sample* const in, const framecnt_t posinfo)
>>>>>>> f85b3623
{
	pframes_t i;
	unsigned char sound[8192];
	if (nframes > 8192) {
		/* TODO warn once or wrap, loop conversion below
		 * does jack/A3 support > 8192 spp anyway?
		 */
		return;
	}

	for (i = 0; i < nframes; i++) {
		const int snd=(int)rint((127.0*in[i])+128.0);
		sound[i] = (unsigned char) (snd&0xff);
	}
	ltc_decoder_write(decoder, sound, nframes, posinfo);
	return;
}

bool
LTC_Slave::equal_ltc_frame_time(LTCFrame *a, LTCFrame *b) {
	if (       a->frame_units != b->frame_units
		|| a->frame_tens  != b->frame_tens
		|| a->dfbit       != b->dfbit
		|| a->secs_units  != b->secs_units
		|| a->secs_tens   != b->secs_tens
		|| a->mins_units  != b->mins_units
		|| a->mins_tens   != b->mins_tens
		|| a->hours_units != b->hours_units
		|| a->hours_tens  != b->hours_tens
	     ) {
		return false;
	}
	return true;
}

bool
LTC_Slave::detect_discontinuity(LTCFrameExt *frame, int fps, bool fuzzy) {
	bool discontinuity_detected = false;

	if (fuzzy && (
		  ( frame->reverse && prev_frame.ltc.frame_units == 0)
		||(!frame->reverse && frame->ltc.frame_units == 0)
		)) {
		memcpy(&prev_frame, frame, sizeof(LTCFrameExt));
		return false;
	}

	if (frame->reverse) {
		ltc_frame_decrement(&prev_frame.ltc, fps, LTC_TV_525_60, 0);
	} else {
		ltc_frame_increment(&prev_frame.ltc, fps, LTC_TV_525_60, 0);
	}
	if (!equal_ltc_frame_time(&prev_frame.ltc, &frame->ltc)) {
		discontinuity_detected = true;
	}

    memcpy(&prev_frame, frame, sizeof(LTCFrameExt));
    return discontinuity_detected;
}

bool
LTC_Slave::detect_ltc_fps(int frameno, bool df)
{
	bool fps_changed = false;
	double detected_fps = 0;
	if (frameno > ltc_detect_fps_max)
	{
		ltc_detect_fps_max = frameno;
	}
	ltc_detect_fps_cnt++;

	if (ltc_detect_fps_cnt > 40) {
		if (ltc_detect_fps_cnt > ltc_detect_fps_max) {
			detected_fps = ltc_detect_fps_max + 1;
			if (df) {
				/* LTC df -> indicates fractional framerate */
				if (Config->get_timecode_source_2997()) {
					detected_fps = detected_fps * 999.0 / 1000.0;
				} else {
					detected_fps = detected_fps * 1000.0 / 1001.0;
				}
			}

			if (timecode.rate != detected_fps || timecode.drop != df) {
				DEBUG_TRACE (DEBUG::LTC, string_compose ("LTC detected FPS: %1%2\n", detected_fps, df?"df":"ndf"));
			} else {
				detected_fps = 0; /* no cange */
			}
		}
		ltc_detect_fps_cnt = ltc_detect_fps_max = 0;
	}

	/* when changed */
	if (detected_fps != 0 && (detected_fps != timecode.rate || df != timecode.drop)) {
		timecode.rate = detected_fps;
		timecode.drop = df;
		frames_per_ltc_frame = double(session.frame_rate()) / timecode.rate;
		DEBUG_TRACE (DEBUG::LTC, string_compose ("LTC reset to FPS: %1%2 ; audio-frames per LTC: %3\n",
				detected_fps, df?"df":"ndf", frames_per_ltc_frame));
		fps_changed=true;
	}

	/* poll and check session TC */
	TimecodeFormat tc_format = apparent_timecode_format();
	TimecodeFormat cur_timecode = session.config.get_timecode_format();

	if (Config->get_timecode_sync_frame_rate()) {
		/* enforce time-code */
		if (!did_reset_tc_format) {
			saved_tc_format = cur_timecode;
			did_reset_tc_format = true;
		}
		if (cur_timecode != tc_format) {
			if (ceil(Timecode::timecode_to_frames_per_second(cur_timecode)) != ceil(Timecode::timecode_to_frames_per_second(tc_format))) {
				warning << string_compose(_("Session framerate adjusted from %1 to LTC's %2."),
						Timecode::timecode_format_name(cur_timecode),
						Timecode::timecode_format_name(tc_format))
					<< endmsg;
			}
			session.config.set_timecode_format (tc_format);
		}
	} else {
		/* only warn about TC mismatch */
		if (ltc_timecode != tc_format) printed_timecode_warning = false;
		if (a3e_timecode != cur_timecode) printed_timecode_warning = false;

		if (cur_timecode != tc_format && ! printed_timecode_warning) {
			if (ceil(Timecode::timecode_to_frames_per_second(cur_timecode)) != ceil(Timecode::timecode_to_frames_per_second(tc_format))) {
				warning << string_compose(_("Session and LTC framerate mismatch: LTC:%1 Session:%2."),
						Timecode::timecode_format_name(tc_format),
						Timecode::timecode_format_name(cur_timecode))
					<< endmsg;
			}
			printed_timecode_warning = true;
		}
	}
	ltc_timecode = tc_format;
	a3e_timecode = cur_timecode;

	return fps_changed;
}

void
LTC_Slave::process_ltc(framepos_t const /*now*/)
{
	LTCFrameExt frame;
	enum LTC_TV_STANDARD tv_standard = LTC_TV_625_50;
	while (ltc_decoder_read(decoder, &frame)) {
		SMPTETimecode stime;

		ltc_frame_to_time(&stime, &frame.ltc, 0);
		timecode.negative  = false;
		timecode.subframes  = 0;

		/* set timecode.rate and timecode.drop: */
		bool ltc_is_static = equal_ltc_frame_time(&prev_frame.ltc, &frame.ltc);

		if (detect_discontinuity(&frame, ceil(timecode.rate), !fps_detected)) {
			if (fps_detected) { ltc_detect_fps_cnt = ltc_detect_fps_max = 0; }
			fps_detected=false;
		}

		if (!ltc_is_static && detect_ltc_fps(stime.frame, (frame.ltc.dfbit)? true : false)) {
			reset();
			fps_detected=true;
		}

#if 0 // Devel/Debug
		fprintf(stdout, "LTC %02d:%02d:%02d%c%02d | %8lld %8lld%s\n",
			stime.hours,
			stime.mins,
			stime.secs,
			(frame.ltc.dfbit) ? '.' : ':',
			stime.frame,
			frame.off_start,
			frame.off_end,
			frame.reverse ? " R" : "  "
			);
#endif

		/* when a full LTC frame is decoded, the timecode the LTC frame
		 * is referring has just passed.
		 * So we send the _next_ timecode which
		 * is expected to start at the end of the current frame
		 */
		int fps_i = ceil(timecode.rate);

		switch(fps_i) {
			case 30:
				if (timecode.drop) {
					tv_standard = LTC_TV_525_60;
				} else {
					tv_standard = LTC_TV_1125_60;
				}
				break;
			case 25:
				tv_standard = LTC_TV_625_50;
				break;
			default:
				tv_standard = LTC_TV_FILM_24; /* == LTC_TV_1125_60 == no offset, 24,30fps BGF */
				break;
		}

		if (!frame.reverse) {
			ltc_frame_increment(&frame.ltc, fps_i, tv_standard, 0);
			ltc_frame_to_time(&stime, &frame.ltc, 0);
			transport_direction = 1;
			frame.off_start -= ltc_frame_alignment(session.frames_per_timecode_frame(), tv_standard);
			frame.off_end -= ltc_frame_alignment(session.frames_per_timecode_frame(), tv_standard);
		} else {
			ltc_frame_decrement(&frame.ltc, fps_i, tv_standard, 0);
			int off = frame.off_end - frame.off_start;
			frame.off_start += off - ltc_frame_alignment(session.frames_per_timecode_frame(), tv_standard);
			frame.off_end += off - ltc_frame_alignment(session.frames_per_timecode_frame(), tv_standard);
			transport_direction = -1;
		}

		timecode.hours   = stime.hours;
		timecode.minutes = stime.mins;
		timecode.seconds = stime.secs;
		timecode.frames  = stime.frame;

		/* map LTC timecode to session TC setting */
		framepos_t ltc_frame; ///< audio-frame corresponding to LTC frame
		Timecode::timecode_to_sample (timecode, ltc_frame, true, false,
			double(session.frame_rate()),
			session.config.get_subframes_per_frame(),
			timecode_negative_offset, timecode_offset
			);

		framepos_t cur_timestamp = frame.off_end + 1;
		DEBUG_TRACE (DEBUG::LTC, string_compose ("LTC F: %1 LF: %2  N: %3 L: %4\n", ltc_frame, last_ltc_frame, cur_timestamp, last_timestamp));
		if (frame.off_end + 1 <= last_timestamp || last_timestamp == 0) {
			DEBUG_TRACE (DEBUG::LTC, string_compose ("LTC speed: UNCHANGED: %1\n", ltc_speed));
		} else {
			ltc_speed = double(ltc_frame - last_ltc_frame) / double(cur_timestamp - last_timestamp);
			DEBUG_TRACE (DEBUG::LTC, string_compose ("LTC speed: %1\n", ltc_speed));
		}

		if (fabs(ltc_speed) > 10.0) {
			ltc_speed = 0;
		}

		last_timestamp = frame.off_end + 1;
		last_ltc_frame = ltc_frame;
	} /* end foreach decoded LTC frame */
}

void
LTC_Slave::init_engine_dll (framepos_t pos, int32_t inc)
{
	double omega = 2.0 * M_PI * double(inc) / double(session.frame_rate());
	b = 1.4142135623730950488 * omega;
	c = omega * omega;

	e2 = double(ltc_speed * inc);
	t0 = double(pos);
	t1 = t0 + e2;
	DEBUG_TRACE (DEBUG::LTC, string_compose ("[re-]init Engine DLL %1 %2 %3\n", t0, t1, e2));
}

/* main entry point from session_process.cc
 * called from process callback context
 * so it is OK to use get_buffer()
 */
bool
LTC_Slave::speed_and_position (double& speed, framepos_t& pos)
{
	bool engine_init_called = false;
	framepos_t now = session.engine().sample_time_at_cycle_start();
	framepos_t sess_pos = session.transport_frame(); // corresponds to now
	framecnt_t nframes = session.engine().samples_per_cycle();

	Sample* in;

	boost::shared_ptr<Port> ltcport = session.ltc_input_port();

	in = (Sample*) AudioEngine::instance()->port_engine().get_buffer (ltcport->port_handle(), nframes);

	frameoffset_t skip = now - (monotonic_cnt + nframes);
	monotonic_cnt = now;
	DEBUG_TRACE (DEBUG::LTC, string_compose ("speed_and_position - TID:%1 | latency: %2 | skip %3\n", pthread_name(), ltc_slave_latency.max, skip));

	if (last_timestamp == 0) {
		engine_dll_initstate = 0;
		delayedlocked++;
	}
	else if (engine_dll_initstate != transport_direction && ltc_speed != 0) {
		engine_dll_initstate = transport_direction;
		init_engine_dll(last_ltc_frame + rint(ltc_speed * double(2 * nframes + now - last_timestamp)),
				session.engine().samples_per_cycle());
		engine_init_called = true;
	}

	if (in) {
		DEBUG_TRACE (DEBUG::LTC, string_compose ("LTC Process eng-tme: %1 eng-pos: %2\n", now, sess_pos));
		/* when the jack-graph changes and if ardour performs
		 * locates, the audioengine is stopped (skipping frames) while
		 * jack [time] moves along.
		 */
		if (skip > 0) {
			DEBUG_TRACE (DEBUG::LTC, string_compose("engine skipped %1 frames. Feeding silence to LTC parser.\n", skip));
			if (skip >= 8192) skip = 8192;
			unsigned char sound[8192];
			memset(sound, 0, sizeof(char) * skip);
			ltc_decoder_write(decoder, sound, nframes, now);
		} else if (skip != 0) {
			/* this should never happen. it may if monotonic_cnt, now overflow on 64bit */
			DEBUG_TRACE (DEBUG::LTC, string_compose("engine skipped %1 frames\n", skip));
			reset();
		}

		parse_ltc(nframes, in, now - ltc_slave_latency.max );
		process_ltc(now);
	}

	if (last_timestamp == 0) {
		DEBUG_TRACE (DEBUG::LTC, "last timestamp == 0\n");
		speed = 0;
		pos = session.transport_frame();
		return true;
	} else if (ltc_speed != 0) {
		delayedlocked = 0;
	}

	if (abs(now - last_timestamp) > FLYWHEEL_TIMEOUT) {
		DEBUG_TRACE (DEBUG::LTC, "flywheel timeout\n");
		reset();
		speed = 0;
		pos = session.transport_frame();
		return true;
	}

	/* it take 2 cycles from naught to rolling.
	 * during these to initial cycles the speed == 0
	 *
	 * the first cycle:
	 * DEBUG::Slave: slave stopped, move to NNN
	 * DEBUG::Transport: Request forced locate to NNN
	 * DEBUG::Slave: slave state 0 @ NNN speed 0 cur delta VERY-LARGE-DELTA avg delta 1800
	 * DEBUG::Slave: silent motion
	 * DEBUG::Transport: realtime stop @ NNN
	 * DEBUG::Transport: Butler transport work, todo = PostTransportStop,PostTransportLocate,PostTransportClearSubstate
	 *
	 * [engine skips frames to locate, jack time keeps rolling on]
	 *
	 * the second cycle:
	 *
	 * DEBUG::LTC: [re-]init Engine DLL
	 * DEBUG::Slave: slave stopped, move to NNN+
	 * ...
	 *
	 * we need to seek two cycles ahead: 2 * nframes
	 */
	if (engine_dll_initstate == 0) {
		DEBUG_TRACE (DEBUG::LTC, "engine DLL not initialized. ltc_speed\n");
		speed = 0;
		pos = last_ltc_frame + rint(ltc_speed * double(2 * nframes + now - last_timestamp));
		return true;
	}

	/* interpolate position according to speed and time since last LTC-frame*/
	double speed_flt = ltc_speed;
	double elapsed = (now - last_timestamp) * speed_flt;

	if (!engine_init_called) {
		const double e = elapsed + double (last_ltc_frame - sess_pos);
		t0 = t1;
		t1 += b * e + e2;
		e2 += c * e;
		speed_flt = (t1 - t0) / double(session.engine().samples_per_cycle());
		DEBUG_TRACE (DEBUG::LTC, string_compose ("LTC engine DLL t0:%1 t1:%2 err:%3 spd:%4 ddt:%5\n", t0, t1, e, speed_flt, e2 - session.engine().samples_per_cycle() ));
	} else {
		DEBUG_TRACE (DEBUG::LTC, string_compose ("LTC adjusting elapsed (no DLL) from %1 by %2\n", elapsed, (2 * nframes * ltc_speed)));
		speed_flt = 0;
		elapsed += 2.0 * nframes * ltc_speed; /* see note above */
	}

	pos = last_ltc_frame + rint(elapsed);
	speed = speed_flt;
	current_delta = (pos - sess_pos);

	if (((pos < 0) || (labs(current_delta) > 2 * session.frame_rate()))) {
		DEBUG_TRACE (DEBUG::LTC, string_compose ("LTC large drift: %1\n", current_delta));
		reset();
		speed = 0;
		pos = session.transport_frame();
		return true;
	}

	DEBUG_TRACE (DEBUG::LTC, string_compose ("LTCsync spd: %1 pos: %2 | last-pos: %3 elapsed: %4 delta: %5\n",
						 speed, pos, last_ltc_frame, elapsed, current_delta));

	/* provide a .1% deadzone to lock the speed */
	if (fabs(speed - 1.0) <= 0.001) {
	        speed = 1.0;
	}

	return true;
}

Timecode::TimecodeFormat
LTC_Slave::apparent_timecode_format () const
{
	if      (timecode.rate == 24 && !timecode.drop)
		return timecode_24;
	else if (timecode.rate == 25 && !timecode.drop)
		return timecode_25;
	else if (rint(timecode.rate * 100) == 2997 && !timecode.drop)
		return (Config->get_timecode_source_2997() ? timecode_2997000 : timecode_2997);
	else if (rint(timecode.rate * 100) == 2997 &&  timecode.drop)
		return (Config->get_timecode_source_2997() ? timecode_2997000drop : timecode_2997drop);
	else if (timecode.rate == 30 &&  timecode.drop)
		return timecode_2997drop; // timecode_30drop; // LTC counting to 30 frames w/DF *means* 29.97 df
	else if (timecode.rate == 30 && !timecode.drop)
		return timecode_30;

	/* XXX - unknown timecode format */
	return session.config.get_timecode_format();
}

std::string
LTC_Slave::approximate_current_position() const
{
	if (last_timestamp == 0) {
		return " --:--:--:--";
	}
	return Timecode::timecode_format_time(timecode);
}

std::string
LTC_Slave::approximate_current_delta() const
{
	char delta[80];
	if (last_timestamp == 0 || engine_dll_initstate == 0) {
		snprintf(delta, sizeof(delta), "\u2012\u2012\u2012\u2012");
	} else if ((monotonic_cnt - last_timestamp) > 2 * frames_per_ltc_frame) {
		snprintf(delta, sizeof(delta), _("flywheel"));
	} else {
		snprintf(delta, sizeof(delta), "\u0394<span foreground=\"green\" face=\"monospace\" >%s%s%" PRIi64 "</span>sm",
				LEADINGZERO(llabs(current_delta)), PLUSMINUS(-current_delta), llabs(current_delta));
	}
	return std::string(delta);
}<|MERGE_RESOLUTION|>--- conflicted
+++ resolved
@@ -150,11 +150,7 @@
 }
 
 void
-<<<<<<< HEAD
-LTC_Slave::parse_ltc(const jack_nframes_t nframes, const jack_default_audio_sample_t * const in, const ARDOUR::framecnt_t posinfo)
-=======
 LTC_Slave::parse_ltc(const pframes_t nframes, const Sample* const in, const framecnt_t posinfo)
->>>>>>> f85b3623
 {
 	pframes_t i;
 	unsigned char sound[8192];
