/*
    Copyright (C) 2000-2007 Paul Davis 

    This program is free software; you can redistribute it and/or modify
    it under the terms of the GNU General Public License as published by
    the Free Software Foundation; either version 2 of the License, or
    (at your option) any later version.

    This program is distributed in the hope that it will be useful,
    but WITHOUT ANY WARRANTY; without even the implied warranty of
    MERCHANTABILITY or FITNESS FOR A PARTICULAR PURPOSE.  See the
    GNU General Public License for more details.

    You should have received a copy of the GNU General Public License
    along with this program; if not, write to the Free Software
    Foundation, Inc., 675 Mass Ave, Cambridge, MA 02139, USA.

*/

#ifndef __ardour_peak_h__
#define __ardour_peak_h__

#include <cmath>
#include <ardour/types.h>
#include <ardour/utils.h>

static inline float
<<<<<<< HEAD
compute_peak (ARDOUR::Sample *buf, nframes_t nsamples, float current) 
=======
default_compute_peak (const ARDOUR::Sample * const buf, nframes_t nsamples, float current) 
>>>>>>> 7f64e5ac
{
	for (nframes_t i = 0; i < nsamples; ++i) {
		current = f_max (current, fabsf (buf[i]));
	}
	return current;
}	

#endif /* __ardour_peak_h__ */<|MERGE_RESOLUTION|>--- conflicted
+++ resolved
@@ -25,11 +25,7 @@
 #include <ardour/utils.h>
 
 static inline float
-<<<<<<< HEAD
-compute_peak (ARDOUR::Sample *buf, nframes_t nsamples, float current) 
-=======
 default_compute_peak (const ARDOUR::Sample * const buf, nframes_t nsamples, float current) 
->>>>>>> 7f64e5ac
 {
 	for (nframes_t i = 0; i < nsamples; ++i) {
 		current = f_max (current, fabsf (buf[i]));
