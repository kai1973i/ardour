--- conflicted
+++ resolved
@@ -27,28 +27,6 @@
 
 extern "C" {
 /* SSE functions */
-<<<<<<< HEAD
-	float x86_sse_compute_peak		(ARDOUR::Sample *buf, nframes_t nsamples, float current);
-
-	void  x86_sse_apply_gain_to_buffer	(ARDOUR::Sample *buf, nframes_t nframes, float gain);
-
-	void  x86_sse_mix_buffers_with_gain	(ARDOUR::Sample *dst, ARDOUR::Sample *src, nframes_t nframes, float gain);
-
-	void  x86_sse_mix_buffers_no_gain	(ARDOUR::Sample *dst, ARDOUR::Sample *src, nframes_t nframes);
-}
-
-void x86_sse_find_peaks                        (ARDOUR::Sample *buf, nframes_t nsamples, float *min, float *max);
-
-/* debug wrappers for SSE functions */
-
-float debug_compute_peak		(ARDOUR::Sample *buf, nframes_t nsamples, float current);
-
-void  debug_apply_gain_to_buffer	(ARDOUR::Sample *buf, nframes_t nframes, float gain);
-
-void  debug_mix_buffers_with_gain	(ARDOUR::Sample *dst, ARDOUR::Sample *src, nframes_t nframes, float gain);
-
-void  debug_mix_buffers_no_gain		(ARDOUR::Sample *dst, ARDOUR::Sample *src, nframes_t nframes);
-=======
 	float x86_sse_compute_peak		(const ARDOUR::Sample * buf, nframes_t nsamples, float current);
 	void  x86_sse_apply_gain_to_buffer	(ARDOUR::Sample * buf, nframes_t nframes, float gain);
 	void  x86_sse_mix_buffers_with_gain	(ARDOUR::Sample * dst, const ARDOUR::Sample * src, nframes_t nframes, float gain);
@@ -63,50 +41,25 @@
 void  debug_apply_gain_to_buffer	(ARDOUR::Sample * buf, nframes_t nframes, float gain);
 void  debug_mix_buffers_with_gain	(ARDOUR::Sample * dst, const ARDOUR::Sample * src, nframes_t nframes, float gain);
 void  debug_mix_buffers_no_gain		(ARDOUR::Sample * dst, const ARDOUR::Sample * src, nframes_t nframes);
->>>>>>> 7f64e5ac
 
 #endif
 
 #if defined (__APPLE__)
 
-<<<<<<< HEAD
-float veclib_compute_peak              (ARDOUR::Sample *buf, nframes_t nsamples, float current);
-
-void veclib_find_peaks                (ARDOUR::Sample *buf, nframes_t nsamples, float *min, float *max);
-
-void  veclib_apply_gain_to_buffer      (ARDOUR::Sample *buf, nframes_t nframes, float gain);
-
-void  veclib_mix_buffers_with_gain     (ARDOUR::Sample *dst, ARDOUR::Sample *src, nframes_t nframes, float gain);
-
-void  veclib_mix_buffers_no_gain       (ARDOUR::Sample *dst, ARDOUR::Sample *src, nframes_t nframes);
-=======
 float veclib_compute_peak              (const ARDOUR::Sample * buf, nframes_t nsamples, float current);
 void veclib_find_peaks                 (const ARDOUR::Sample * buf, nframes_t nsamples, float *min, float *max);
 void  veclib_apply_gain_to_buffer      (ARDOUR::Sample * buf, nframes_t nframes, float gain);
 void  veclib_mix_buffers_with_gain     (ARDOUR::Sample * dst, const ARDOUR::Sample * src, nframes_t nframes, float gain);
 void  veclib_mix_buffers_no_gain       (ARDOUR::Sample * dst, const ARDOUR::Sample * src, nframes_t nframes);
->>>>>>> 7f64e5ac
 
 #endif
 
 /* non-optimized functions */
 
-<<<<<<< HEAD
-float compute_peak              (ARDOUR::Sample *buf, nframes_t nsamples, float current);
-
-void  find_peaks                (ARDOUR::Sample *buf, nframes_t nsamples, float *min, float *max);
-
-void  apply_gain_to_buffer      (ARDOUR::Sample *buf, nframes_t nframes, float gain);
-
-void  mix_buffers_with_gain     (ARDOUR::Sample *dst, ARDOUR::Sample *src, nframes_t nframes, float gain);
-
-void  mix_buffers_no_gain       (ARDOUR::Sample *dst, ARDOUR::Sample *src, nframes_t nframes);
-=======
 float default_compute_peak              (const ARDOUR::Sample * buf, nframes_t nsamples, float current);
 void  default_find_peaks                (const ARDOUR::Sample * buf, nframes_t nsamples, float *min, float *max);
 void  default_apply_gain_to_buffer      (ARDOUR::Sample * buf, nframes_t nframes, float gain);
 void  default_mix_buffers_with_gain     (ARDOUR::Sample * dst, const ARDOUR::Sample * src, nframes_t nframes, float gain);
 void  default_mix_buffers_no_gain       (ARDOUR::Sample * dst, const ARDOUR::Sample * src, nframes_t nframes);
->>>>>>> 7f64e5ac
 
 #endif /* __ardour_mix_h__ */