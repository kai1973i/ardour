/*
    Copyright (C) 2000-2006 Paul Davis 

    This program is free software; you can redistribute it and/or modify
    it under the terms of the GNU General Public License as published by
    the Free Software Foundation; either version 2 of the License, or
    (at your option) any later version.

    This program is distributed in the hope that it will be useful,
    but WITHOUT ANY WARRANTY; without even the implied warranty of
    MERCHANTABILITY or FITNESS FOR A PARTICULAR PURPOSE.  See the
    GNU General Public License for more details.

    You should have received a copy of the GNU General Public License
    along with this program; if not, write to the Free Software
    Foundation, Inc., 675 Mass Ave, Cambridge, MA 02139, USA.

*/

#ifndef __ardour_plugin_h__
#define __ardour_plugin_h__

#include <boost/shared_ptr.hpp>
#include <sigc++/signal.h>

#include <pbd/statefuldestructible.h> 
#include <pbd/controllable.h>

#include <jack/types.h>
#include <ardour/types.h>
<<<<<<< HEAD
=======
#include <ardour/plugin_state.h>
>>>>>>> 7f64e5ac
#include <ardour/cycles.h>

#include <vector>
#include <set>
#include <map>

using std::string;
using std::vector;
using std::set;
using std::map;

namespace ARDOUR {

class AudioEngine;
class Session;
class BufferSet;

class Plugin;

typedef boost::shared_ptr<Plugin> PluginPtr;

class Plugin;

typedef boost::shared_ptr<Plugin> PluginPtr;

class PluginInfo {
  public:
	PluginInfo () { }
	PluginInfo (const PluginInfo &o)
		: name(o.name), n_inputs(o.n_inputs), n_outputs(o.n_outputs),
		unique_id(o.unique_id), path (o.path), index(o.index) {}
	virtual ~PluginInfo () { }

	string name;
	string category;
	uint32_t n_inputs;
	uint32_t n_outputs;
	ARDOUR::PluginType type;

	long unique_id;

	virtual PluginPtr load (Session& session) = 0;

  protected:
	friend class PluginManager;
	string path;
	uint32_t index;
};

typedef boost::shared_ptr<PluginInfo> PluginInfoPtr;
typedef std::list<PluginInfoPtr> PluginInfoList;

class Plugin : public PBD::StatefulDestructible
{
  public:
	Plugin (ARDOUR::AudioEngine&, ARDOUR::Session&);
	Plugin (const Plugin&);
	virtual ~Plugin ();
	
	struct ParameterDescriptor {

	    /* essentially a union of LADSPA and VST info */

	    bool integer_step;
	    bool toggled;
	    bool logarithmic;
	    bool sr_dependent;
	    string label;
	    float lower;
	    float upper;
	    float step;
	    float smallstep;
	    float largestep;
	    bool min_unbound;
	    bool max_unbound;
	};

	virtual uint32_t unique_id() const = 0;
	virtual const char * label() const = 0;
	virtual const char * name() const = 0;
	virtual const char * maker() const = 0;
	virtual uint32_t parameter_count () const = 0;
	virtual float default_value (uint32_t port) = 0;
	virtual nframes_t latency() const = 0;
	virtual void set_parameter (uint32_t which, float val) = 0;
	virtual float get_parameter(uint32_t which) const = 0;

	virtual int get_parameter_descriptor (uint32_t which, ParameterDescriptor&) const = 0;
	virtual uint32_t nth_parameter (uint32_t which, bool& ok) const = 0;
	virtual void activate () = 0;
	virtual void deactivate () = 0;
	virtual void set_block_size (nframes_t nframes) = 0;

<<<<<<< HEAD
	virtual int connect_and_run (vector<Sample*>& bufs, uint32_t maxbuf, int32_t& in, int32_t& out, nframes_t nframes, nframes_t offset) = 0;
=======
	virtual int connect_and_run (BufferSet& bufs, uint32_t& in, uint32_t& out, nframes_t nframes, nframes_t offset) = 0;
	
>>>>>>> 7f64e5ac
	virtual std::set<uint32_t> automatable() const = 0;
	virtual string describe_parameter (uint32_t) = 0;
	virtual string state_node_name() const = 0;
	virtual void print_parameter (uint32_t, char*, uint32_t len) const = 0;

	virtual bool parameter_is_audio(uint32_t) const = 0;
	virtual bool parameter_is_control(uint32_t) const = 0;
	virtual bool parameter_is_input(uint32_t) const = 0;
	virtual bool parameter_is_output(uint32_t) const = 0;

	virtual bool save_preset(string name) = 0;
	virtual bool load_preset (const string preset_label);
	virtual std::vector<std::string> get_presets();

	virtual bool has_editor() const = 0;

	sigc::signal<void,uint32_t,float> ParameterChanged;
	
	PBD::Controllable *get_nth_control (uint32_t);

	PluginInfoPtr get_info() { return _info; }
	void set_info (const PluginInfoPtr inf) { _info = inf; }

	ARDOUR::AudioEngine& engine() const { return _engine; }
	ARDOUR::Session& session() const { return _session; }

	void set_cycles (uint32_t c) { _cycles = c; }
	cycles_t cycles() const { return _cycles; }

  protected:
	ARDOUR::AudioEngine& _engine;
	ARDOUR::Session& _session;
	PluginInfoPtr _info;
	uint32_t _cycles;
	map<string,string> 	 presets;
	bool save_preset(string name, string domain /* vst, ladspa etc. */);

	void setup_controls ();

	struct PortControllable : public PBD::Controllable {
	    PortControllable (std::string name, Plugin&, uint32_t abs_port_id,
			      float lower, float upper, bool toggled, bool logarithmic);

	    void set_value (float);
	    float get_value () const;

	    Plugin& plugin;
	    uint32_t absolute_port;
	    float upper;
	    float lower;
	    float range;
	    bool  toggled;
	    bool  logarithmic;
	};

	vector<PortControllable*> controls;
};

PluginPtr find_plugin(ARDOUR::Session&, string name, long unique_id, ARDOUR::PluginType);

} // namespace ARDOUR
 
#endif /* __ardour_plugin_h__ */<|MERGE_RESOLUTION|>--- conflicted
+++ resolved
@@ -28,10 +28,7 @@
 
 #include <jack/types.h>
 #include <ardour/types.h>
-<<<<<<< HEAD
-=======
 #include <ardour/plugin_state.h>
->>>>>>> 7f64e5ac
 #include <ardour/cycles.h>
 
 #include <vector>
@@ -48,10 +45,6 @@
 class AudioEngine;
 class Session;
 class BufferSet;
-
-class Plugin;
-
-typedef boost::shared_ptr<Plugin> PluginPtr;
 
 class Plugin;
 
@@ -125,13 +118,11 @@
 	virtual void deactivate () = 0;
 	virtual void set_block_size (nframes_t nframes) = 0;
 
-<<<<<<< HEAD
-	virtual int connect_and_run (vector<Sample*>& bufs, uint32_t maxbuf, int32_t& in, int32_t& out, nframes_t nframes, nframes_t offset) = 0;
-=======
 	virtual int connect_and_run (BufferSet& bufs, uint32_t& in, uint32_t& out, nframes_t nframes, nframes_t offset) = 0;
 	
->>>>>>> 7f64e5ac
 	virtual std::set<uint32_t> automatable() const = 0;
+	virtual void store_state (ARDOUR::PluginState&) = 0;
+	virtual void restore_state (ARDOUR::PluginState&) = 0;
 	virtual string describe_parameter (uint32_t) = 0;
 	virtual string state_node_name() const = 0;
 	virtual void print_parameter (uint32_t, char*, uint32_t len) const = 0;
