/*
    Copyright (C) 2012 Paul Davis 

    This program is free software; you can redistribute it and/or modify
    it under the terms of the GNU General Public License as published by
    the Free Software Foundation; either version 2 of the License, or
    (at your option) any later version.

    This program is distributed in the hope that it will be useful,
    but WITHOUT ANY WARRANTY; without even the implied warranty of
    MERCHANTABILITY or FITNESS FOR A PARTICULAR PURPOSE.  See the
    GNU General Public License for more details.

    You should have received a copy of the GNU General Public License
    along with this program; if not, write to the Free Software
    Foundation, Inc., 675 Mass Ave, Cambridge, MA 02139, USA.

*/

#ifndef __pbd_clear_dir_h__
#define __pbd_clear_dir_h__

#include <string>
#include <vector>
#include <sys/types.h>

#include "pbd/libpbd_visibility.h"

namespace PBD {
<<<<<<< HEAD
        LIBPBD_API int clear_directory (const std::string&, size_t* = 0, std::vector<std::string>* = 0);
        LIBPBD_API void remove_directory (const std::string& dir);
=======
        int clear_directory (const std::string&, size_t* = 0, std::vector<std::string>* = 0);
        void remove_directory (const std::string& dir);
>>>>>>> 08a1409b
}

#endif /* __pbd_clear_dir_h__ */<|MERGE_RESOLUTION|>--- conflicted
+++ resolved
@@ -27,13 +27,10 @@
 #include "pbd/libpbd_visibility.h"
 
 namespace PBD {
-<<<<<<< HEAD
         LIBPBD_API int clear_directory (const std::string&, size_t* = 0, std::vector<std::string>* = 0);
         LIBPBD_API void remove_directory (const std::string& dir);
-=======
         int clear_directory (const std::string&, size_t* = 0, std::vector<std::string>* = 0);
         void remove_directory (const std::string& dir);
->>>>>>> 08a1409b
 }
 
 #endif /* __pbd_clear_dir_h__ */