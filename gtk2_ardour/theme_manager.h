--- conflicted
+++ resolved
@@ -44,13 +44,9 @@
 	void on_dark_theme_button_toggled ();
 	void on_light_theme_button_toggled ();
 	void on_flat_buttons_toggled ();
-<<<<<<< HEAD
         void on_waveform_gradient_depth_change ();
         void on_timeline_item_gradient_depth_change ();
-=======
 	void on_all_dialogs_toggled ();
-	void on_gradient_waveforms_toggled ();
->>>>>>> cadfc2ae
 
   private:
 	struct ColorDisplayModelColumns : public Gtk::TreeModel::ColumnRecord {
@@ -77,15 +73,12 @@
 	Gtk::RadioButton light_button;
 	Gtk::Button reset_button;
 	Gtk::CheckButton flat_buttons;
-<<<<<<< HEAD
         Gtk::HScale waveform_gradient_depth;
         Gtk::Label waveform_gradient_depth_label;
         Gtk::HScale timeline_item_gradient_depth;
         Gtk::Label timeline_item_gradient_depth_label;
-=======
 	Gtk::CheckButton all_dialogs;
 	Gtk::CheckButton gradient_waveforms;
->>>>>>> cadfc2ae
 
 	bool button_press_event (GdkEventButton*);
 };
