--- conflicted
+++ resolved
@@ -91,12 +91,8 @@
 	_session.begin_reversible_command (_("add pan automation event"));
 	XMLNode &before = alist.get_state();
 	alist.add (when, y);
-<<<<<<< HEAD
-	_session.add_redo_no_execute (alist.get_memento());
-=======
 	XMLNode &after = alist.get_state();
         _session.add_command(new MementoCommand<AutomationList>(alist, before, after));
->>>>>>> 57563738
 	_session.commit_reversible_command ();
 	_session.set_dirty ();
 }
