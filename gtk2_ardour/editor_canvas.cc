/*
    Copyright (C) 2005 Paul Davis 

    This program is free software; you can redistribute it and/or modify
    it under the terms of the GNU General Public License as published by
    the Free Software Foundation; either version 2 of the License, or
    (at your option) any later version.

    This program is distributed in the hope that it will be useful,
    but WITHOUT ANY WARRANTY; without even the implied warranty of
    MERCHANTABILITY or FITNESS FOR A PARTICULAR PURPOSE.  See the
    GNU General Public License for more details.

    You should have received a copy of the GNU General Public License
    along with this program; if not, write to the Free Software
    Foundation, Inc., 675 Mass Ave, Cambridge, MA 02139, USA.

*/

#include <libgnomecanvasmm/init.h>
#include <jack/types.h>
#include <gtkmm2ext/utils.h>

#include <ardour/audioregion.h>

#include "ardour_ui.h"
#include "editor.h"
#include "waveview.h"
#include "simplerect.h"
#include "simpleline.h"
#include "imageframe.h"
#include "waveview_p.h"
#include "simplerect_p.h"
#include "simpleline_p.h"
#include "imageframe_p.h"
#include "canvas_impl.h"
#include "editing.h"
#include "rgb_macros.h"
#include "utils.h"
#include "time_axis_view.h"
#include "audio_time_axis.h"

#include "i18n.h"

using namespace std;
using namespace sigc;
using namespace ARDOUR;
using namespace PBD;
using namespace Gtk;
using namespace Glib;
using namespace Gtkmm2ext;
using namespace Editing;

/* XXX this is a hack. it ought to be the maximum value of an nframes_t */

const double max_canvas_coordinate = (double) JACK_MAX_FRAMES;

extern "C"
{

GType gnome_canvas_simpleline_get_type(void);
GType gnome_canvas_simplerect_get_type(void);
GType gnome_canvas_waveview_get_type(void);
GType gnome_canvas_imageframe_get_type(void);

}

static void ardour_canvas_type_init() 
{
	// Map gtypes to gtkmm wrapper-creation functions:
	
	Glib::wrap_register(gnome_canvas_simpleline_get_type(), &Gnome::Canvas::SimpleLine_Class::wrap_new);
	Glib::wrap_register(gnome_canvas_simplerect_get_type(), &Gnome::Canvas::SimpleRect_Class::wrap_new);
	Glib::wrap_register(gnome_canvas_waveview_get_type(), &Gnome::Canvas::WaveView_Class::wrap_new);
	Glib::wrap_register(gnome_canvas_imageframe_get_type(), &Gnome::Canvas::ImageFrame_Class::wrap_new);
	
	// Register the gtkmm gtypes:

	(void) Gnome::Canvas::WaveView::get_type();
	(void) Gnome::Canvas::SimpleLine::get_type();
	(void) Gnome::Canvas::SimpleRect::get_type();
	(void) Gnome::Canvas::ImageFrame::get_type();
} 

void
Editor::initialize_canvas ()
{
	ArdourCanvas::init ();
	ardour_canvas_type_init ();

	/* don't try to center the canvas */

	track_canvas.set_center_scroll_region (false);
	track_canvas.set_dither  	(Gdk::RGB_DITHER_NONE);

	/* need to handle 4 specific types of events as catch-alls */

	track_canvas.signal_scroll_event().connect (mem_fun (*this, &Editor::track_canvas_scroll_event));
	track_canvas.signal_motion_notify_event().connect (mem_fun (*this, &Editor::track_canvas_motion_notify_event));
	track_canvas.signal_button_press_event().connect (mem_fun (*this, &Editor::track_canvas_button_press_event));
	track_canvas.signal_button_release_event().connect (mem_fun (*this, &Editor::track_canvas_button_release_event));

	track_canvas.set_name ("EditorMainCanvas");
	track_canvas.add_events (Gdk::POINTER_MOTION_HINT_MASK|Gdk::SCROLL_MASK);
	track_canvas.signal_leave_notify_event().connect (mem_fun(*this, &Editor::left_track_canvas));
	track_canvas.set_flags (CAN_FOCUS);

	/* set up drag-n-drop */

	vector<TargetEntry> target_table;
	
	// Drag-N-Drop from the region list can generate this target
	target_table.push_back (TargetEntry ("regions"));

	target_table.push_back (TargetEntry ("text/plain"));
	target_table.push_back (TargetEntry ("text/uri-list"));
	target_table.push_back (TargetEntry ("application/x-rootwin-drop"));

	track_canvas.drag_dest_set (target_table);
	track_canvas.signal_drag_data_received().connect (mem_fun(*this, &Editor::track_canvas_drag_data_received));

	/* stuff for the verbose canvas cursor */

	Pango::FontDescription font = get_font_for_style (N_("VerboseCanvasCursor"));

	verbose_canvas_cursor = new ArdourCanvas::Text (*track_canvas.root());
	verbose_canvas_cursor->property_font_desc() = font;
	verbose_canvas_cursor->property_anchor() = ANCHOR_NW;
	verbose_canvas_cursor->property_fill_color_rgba() = color_map[cVerboseCanvasCursor];
	
	verbose_cursor_visible = false;
	
	/* a group to hold time (measure) lines */
	
	time_line_group = new ArdourCanvas::Group (*track_canvas.root(), 0.0, 0.0);
	cursor_group = new ArdourCanvas::Group (*track_canvas.root(), 0.0, 0.0);

	time_canvas.set_name ("EditorTimeCanvas");
	time_canvas.add_events (Gdk::POINTER_MOTION_HINT_MASK);
	time_canvas.set_flags (CAN_FOCUS);
	time_canvas.set_center_scroll_region (false);
	time_canvas.set_dither  	(Gdk::RGB_DITHER_NONE);
	
	meter_group = new ArdourCanvas::Group (*time_canvas.root(), 0.0, 0.0);
	tempo_group = new ArdourCanvas::Group (*time_canvas.root(), 0.0, timebar_height);
	marker_group = new ArdourCanvas::Group (*time_canvas.root(), 0.0, timebar_height * 2.0);
	range_marker_group = new ArdourCanvas::Group (*time_canvas.root(), 0.0, timebar_height * 3.0);
	transport_marker_group = new ArdourCanvas::Group (*time_canvas.root(), 0.0, timebar_height * 4.0);
	
	tempo_bar = new ArdourCanvas::SimpleRect (*tempo_group, 0.0, 0.0, max_canvas_coordinate, timebar_height-1.0);
	tempo_bar->property_fill_color_rgba() = color_map[cTempoBar];
	tempo_bar->property_outline_pixels() = 0;
	
	meter_bar = new ArdourCanvas::SimpleRect (*meter_group, 0.0, 0.0, max_canvas_coordinate, timebar_height-1.0);
	meter_bar->property_fill_color_rgba() = color_map[cMeterBar];
	meter_bar->property_outline_pixels() = 0;
	
	marker_bar = new ArdourCanvas::SimpleRect (*marker_group, 0.0, 0.0, max_canvas_coordinate, timebar_height-1.0);
	marker_bar->property_fill_color_rgba() = color_map[cMarkerBar];
	marker_bar->property_outline_pixels() = 0;
	
	range_marker_bar = new ArdourCanvas::SimpleRect (*range_marker_group, 0.0, 0.0, max_canvas_coordinate, timebar_height-1.0);
	range_marker_bar->property_fill_color_rgba() = color_map[cRangeMarkerBar];
	range_marker_bar->property_outline_pixels() = 0;
	
	transport_marker_bar = new ArdourCanvas::SimpleRect (*transport_marker_group, 0.0, 0.0, max_canvas_coordinate, timebar_height-1.0);
	transport_marker_bar->property_fill_color_rgba() = color_map[cTransportMarkerBar];
	transport_marker_bar->property_outline_pixels() = 0;
	
	range_bar_drag_rect = new ArdourCanvas::SimpleRect (*range_marker_group, 0.0, 0.0, max_canvas_coordinate, timebar_height-1.0);
	range_bar_drag_rect->property_fill_color_rgba() = color_map[cRangeDragBarRectFill];
	range_bar_drag_rect->property_outline_color_rgba() = color_map[cRangeDragBarRect];
	range_bar_drag_rect->property_outline_pixels() = 0;
	range_bar_drag_rect->hide ();
	
	transport_bar_drag_rect = new ArdourCanvas::SimpleRect (*transport_marker_group, 0.0, 0.0, max_canvas_coordinate, timebar_height-1.0);
	transport_bar_drag_rect ->property_fill_color_rgba() = color_map[cTransportDragRectFill];
	transport_bar_drag_rect->property_outline_color_rgba() = color_map[cTransportDragRect];
	transport_bar_drag_rect->property_outline_pixels() = 0;
	transport_bar_drag_rect->hide ();
	
	marker_drag_line_points.push_back(Gnome::Art::Point(0.0, 0.0));
	marker_drag_line_points.push_back(Gnome::Art::Point(0.0, 0.0));

	marker_drag_line = new ArdourCanvas::Line (*track_canvas.root());
	marker_drag_line->property_width_pixels() = 1;
	marker_drag_line->property_fill_color_rgba() = color_map[cMarkerDragLine];
	marker_drag_line->property_points() = marker_drag_line_points;
	marker_drag_line->hide();

	range_marker_drag_rect = new ArdourCanvas::SimpleRect (*track_canvas.root(), 0.0, 0.0, 0.0, 0.0);
	range_marker_drag_rect->property_fill_color_rgba() = color_map[cRangeDragRectFill];
	range_marker_drag_rect->property_outline_color_rgba() = color_map[cRangeDragRect];
	range_marker_drag_rect->hide ();
	
	transport_loop_range_rect = new ArdourCanvas::SimpleRect (*time_line_group, 0.0, 0.0, 0.0, 0.0);
	transport_loop_range_rect->property_fill_color_rgba() = color_map[cTransportLoopRectFill];
	transport_loop_range_rect->property_outline_color_rgba() = color_map[cTransportLoopRect];
	transport_loop_range_rect->property_outline_pixels() = 1;
	transport_loop_range_rect->hide();

	transport_punch_range_rect = new ArdourCanvas::SimpleRect (*time_line_group, 0.0, 0.0, 0.0, 0.0);
	transport_punch_range_rect->property_fill_color_rgba() = color_map[cTransportPunchRectFill];
	transport_punch_range_rect->property_outline_color_rgba() = color_map[cTransportPunchRect];
	transport_punch_range_rect->property_outline_pixels() = 0;
	transport_punch_range_rect->hide();
	
	transport_loop_range_rect->lower_to_bottom (); // loop on the bottom

	transport_punchin_line = new ArdourCanvas::SimpleLine (*time_line_group);
	transport_punchin_line->property_x1() = 0.0;
	transport_punchin_line->property_y1() = 0.0;
	transport_punchin_line->property_x2() = 0.0;
	transport_punchin_line->property_y2() = 0.0;
	transport_punchin_line->property_color_rgba() = color_map[cPunchInLine];
	transport_punchin_line->hide ();
	
	transport_punchout_line  = new ArdourCanvas::SimpleLine (*time_line_group);
	transport_punchout_line->property_x1() = 0.0;
	transport_punchout_line->property_y1() = 0.0;
	transport_punchout_line->property_x2() = 0.0;
	transport_punchout_line->property_y2() = 0.0;
	transport_punchout_line->property_color_rgba() = color_map[cPunchOutLine];
	transport_punchout_line->hide();
	
	// used to show zoom mode active zooming
	zoom_rect = new ArdourCanvas::SimpleRect (*track_canvas.root(), 0.0, 0.0, 0.0, 0.0);
	zoom_rect->property_fill_color_rgba() = color_map[cZoomRectFill];
	zoom_rect->property_outline_color_rgba() = color_map[cZoomRect];
	zoom_rect->property_outline_pixels() = 1;
	zoom_rect->hide();
	
	zoom_rect->signal_event().connect (bind (mem_fun (*this, &Editor::canvas_zoom_rect_event), (ArdourCanvas::Item*) 0));
	
	// used as rubberband rect
	rubberband_rect = new ArdourCanvas::SimpleRect (*track_canvas.root(), 0.0, 0.0, 0.0, 0.0);
	rubberband_rect->property_outline_color_rgba() = color_map[cRubberBandRect];
	rubberband_rect->property_fill_color_rgba() = (guint32) color_map[cRubberBandRectFill];
	rubberband_rect->property_outline_pixels() = 1;
	rubberband_rect->hide();
	
	tempo_bar->signal_event().connect (bind (mem_fun (*this, &Editor::canvas_tempo_bar_event), tempo_bar));
	meter_bar->signal_event().connect (bind (mem_fun (*this, &Editor::canvas_meter_bar_event), meter_bar));
	marker_bar->signal_event().connect (bind (mem_fun (*this, &Editor::canvas_marker_bar_event), marker_bar));
	range_marker_bar->signal_event().connect (bind (mem_fun (*this, &Editor::canvas_range_marker_bar_event), range_marker_bar));
	transport_marker_bar->signal_event().connect (bind (mem_fun (*this, &Editor::canvas_transport_marker_bar_event), transport_marker_bar));
	
	/* separator lines */
	
	tempo_line = new ArdourCanvas::SimpleLine (*tempo_group, 0, timebar_height, max_canvas_coordinate, timebar_height);
	tempo_line->property_color_rgba() = RGBA_TO_UINT (0,0,0,255);

	meter_line = new ArdourCanvas::SimpleLine (*meter_group, 0, timebar_height, max_canvas_coordinate, timebar_height);
	meter_line->property_color_rgba() = RGBA_TO_UINT (0,0,0,255);

	marker_line = new ArdourCanvas::SimpleLine (*marker_group, 0, timebar_height, max_canvas_coordinate, timebar_height);
	marker_line->property_color_rgba() = RGBA_TO_UINT (0,0,0,255);
	
	range_marker_line = new ArdourCanvas::SimpleLine (*range_marker_group, 0, timebar_height, max_canvas_coordinate, timebar_height);
	range_marker_line->property_color_rgba() = RGBA_TO_UINT (0,0,0,255);

	transport_marker_line = new ArdourCanvas::SimpleLine (*transport_marker_group, 0, timebar_height, max_canvas_coordinate, timebar_height);
	transport_marker_line->property_color_rgba() = RGBA_TO_UINT (0,0,0,255);

	ZoomChanged.connect (bind (mem_fun(*this, &Editor::update_loop_range_view), false));
	ZoomChanged.connect (bind (mem_fun(*this, &Editor::update_punch_range_view), false));
	
	double time_height = timebar_height * 5;
	double time_width = FLT_MAX/frames_per_unit;
	time_canvas.set_scroll_region(0.0, 0.0, time_width, time_height);
	
	if (!color_map[cEditCursor]) {
		 warning << _("edit cursor color not defined, check your ardour.colors file!") << endmsg;
		color_map[cEditCursor] = RGBA_TO_UINT (30,30,30,255);
	}

	if (!color_map[cPlayHead]) {
		warning << _("playhead color not defined, check your ardour.colors file!") << endmsg;
		color_map[cPlayHead] = RGBA_TO_UINT (0,0,0,255);
	}

	edit_cursor = new Cursor (*this, &Editor::canvas_edit_cursor_event);
	edit_cursor->canvas_item.property_fill_color_rgba() = color_map[cEditCursor];
	playhead_cursor = new Cursor (*this, &Editor::canvas_playhead_cursor_event);
	playhead_cursor->canvas_item.property_fill_color_rgba() = color_map[cPlayHead];

	initial_ruler_update_required = true;
	track_canvas.signal_size_allocate().connect (mem_fun(*this, &Editor::track_canvas_allocate));

}

void
Editor::track_canvas_allocate (Gtk::Allocation alloc)
{
	canvas_allocation = alloc;

	if (!initial_ruler_update_required) {
		if (!canvas_idle_queued) {
			/* call this first so that we do stuff before any pending redraw */
			Glib::signal_idle().connect (mem_fun (*this, &Editor::track_canvas_size_allocated), false);
			canvas_idle_queued = true;
		}
		return;
	} 

	initial_ruler_update_required = false;
	
	track_canvas_size_allocated ();
}

bool
Editor::track_canvas_size_allocated ()
{
	if (canvas_idle_queued) {
		canvas_idle_queued = false;
	}

	canvas_width = canvas_allocation.get_width();
	canvas_height = canvas_allocation.get_height();

	full_canvas_height = canvas_height;

	if (session) {
		TrackViewList::iterator i;
		double height = 0;

		for (i = track_views.begin(); i != track_views.end(); ++i) {
			if ((*i)->control_parent) {
				height += (*i)->effective_height;
			}
		}
		
		full_canvas_height = height;
	}

	zoom_range_clock.set ((nframes_t) floor ((canvas_width * frames_per_unit)));
	edit_cursor->set_position (edit_cursor->current_frame);
	playhead_cursor->set_position (playhead_cursor->current_frame);

	reset_hscrollbar_stepping ();
	reset_scrolling_region ();

	if (edit_cursor) edit_cursor->set_length (canvas_height);
	if (playhead_cursor) playhead_cursor->set_length (canvas_height);

	if (marker_drag_line) {
		marker_drag_line_points.back().set_y(canvas_height);
		marker_drag_line->property_points() = marker_drag_line_points;
	}

	if (range_marker_drag_rect) {
		range_marker_drag_rect->property_y1() = 0.0;
		range_marker_drag_rect->property_y2() = canvas_height;
	}

	if (transport_loop_range_rect) {
		transport_loop_range_rect->property_y1() = 0.0;
		transport_loop_range_rect->property_y2() = canvas_height;
	}

	if (transport_punch_range_rect) {
		transport_punch_range_rect->property_y1() = 0.0;
		transport_punch_range_rect->property_y2() = canvas_height;
	}

	if (transport_punchin_line) {
		transport_punchin_line->property_y1() = 0.0;
		transport_punchin_line->property_y2() = canvas_height;
	}

	if (transport_punchout_line) {
		transport_punchout_line->property_y1() = 0.0;
		transport_punchout_line->property_y2() = canvas_height;
	}
		
	update_fixed_rulers();
	redisplay_tempo (true);
	
	Resized (); /* EMIT_SIGNAL */

	return false;
}

void
Editor::reset_scrolling_region (Gtk::Allocation* alloc)
{
	TreeModel::Children rows = route_display_model->children();
	TreeModel::Children::iterator i;
	double pos;

        for (pos = 0, i = rows.begin(); i != rows.end(); ++i) {
	        TimeAxisView *tv = (*i)[route_display_columns.tv];
		if (tv != 0 && !tv->hidden()) {
			pos += tv->effective_height;
		}
	}

	double last_canvas_unit =  last_canvas_frame / frames_per_unit;

	track_canvas.set_scroll_region (0.0, 0.0, max (last_canvas_unit, canvas_width), pos);

	// XXX what is the correct height value for the time canvas ? this overstates it
	time_canvas.set_scroll_region ( 0.0, 0.0, max (last_canvas_unit, canvas_width), canvas_height);

	controls_layout.queue_resize();
}

void
Editor::controls_layout_size_request (Requisition* req)
{
	TreeModel::Children rows = route_display_model->children();
	TreeModel::Children::iterator i;
	double pos;

        for (pos = 0, i = rows.begin(); i != rows.end(); ++i) {
	        TimeAxisView *tv = (*i)[route_display_columns.tv];
		if (tv != 0) {
			pos += tv->effective_height;
		}
	}

	RefPtr<Gdk::Screen> screen = get_screen();

	if (!screen) {
		screen = Gdk::Screen::get_default();
	}

	/* never let the width of the controls area shrink horizontally */

	edit_controls_vbox.check_resize();

	req->width = max (edit_controls_vbox.get_width(),  controls_layout.get_width());
	
	/* don't get too big. the fudge factors here are just guesses */
	
	req->width = min (req->width, screen->get_width() - 300);
	req->height = min ((gint) pos, (screen->get_height() - 400));

	/* this one is important: it determines how big the layout thinks it really is, as 
	   opposed to what it displays on the screen
	*/

	controls_layout.set_size (req->width, (gint) pos);
}

bool
Editor::track_canvas_map_handler (GdkEventAny* ev)
{
	track_canvas.get_window()->set_cursor (*current_canvas_cursor);
	return false;
}

bool
Editor::time_canvas_map_handler (GdkEventAny* ev)
{
	time_canvas.get_window()->set_cursor (*timebar_cursor);
	return false;
}

void  
Editor::track_canvas_drag_data_received (const RefPtr<Gdk::DragContext>& context,
					 int x, int y, 
					 const SelectionData& data,
					 guint info, guint time)
{
	if (data.get_target() == "regions") {
		drop_regions (context, x, y, data, info, time);
	} else {
		drop_paths (context, x, y, data, info, time);
	}
}

void
Editor::drop_paths (const RefPtr<Gdk::DragContext>& context,
		    int x, int y, 
		    const SelectionData& data,
		    guint info, guint time)
{
	TimeAxisView* tvp;
	RouteTimeAxisView* tv;
	double cy;
	vector<ustring> paths;
	string spath;
	GdkEvent ev;
	nframes_t frame;

	if (convert_drop_to_paths (paths, context, x, y, data, info, time)) {
		goto out;
	}

	/* D-n-D coordinates are window-relative, so convert to "world" coordinates
	 */

	double wx;
	double wy;

	track_canvas.window_to_world (x, y, wx, wy);
	wx += horizontal_adjustment.get_value();
	wy += vertical_adjustment.get_value();
	
	ev.type = GDK_BUTTON_RELEASE;
	ev.button.x = wx;
	ev.button.y = wy;

	frame = event_frame (&ev, 0, &cy);

	snap_to (frame);

	if ((tvp = trackview_by_y_position (cy)) == 0) {

		/* drop onto canvas background: create new tracks */

		nframes_t pos = 0;
		do_embed (paths, false, ImportAsTrack, 0, pos, false);
		
	} else if ((tv = dynamic_cast<RouteTimeAxisView*>(tvp)) != 0) {

		/* check that its an audio track, not a bus */
		
		if (tv->get_diskstream()) {
			do_embed (paths, false, ImportToTrack, tv->audio_track(), frame, true);
		}
	}

  out:
	context->drag_finish (true, false, time);
}

void
Editor::drop_regions (const RefPtr<Gdk::DragContext>& context,
		      int x, int y, 
		      const SelectionData& data,
		      guint info, guint time)
{
	const SerializedObjectPointers<boost::shared_ptr<Region> >* sr = 
		reinterpret_cast<const SerializedObjectPointers<boost::shared_ptr<Region> > *> (data.get_data());

	for (uint32_t i = 0; i < sr->cnt; ++i) {

		boost::shared_ptr<Region> r = sr->data[i];
<<<<<<< HEAD
		boost::shared_ptr<AudioRegion> ar;

		if ((ar = boost::dynamic_pointer_cast<AudioRegion>(r)) != 0) {
			insert_region_list_drag (ar, x, y);
		}
=======
		
		insert_region_list_drag (r, x, y);
>>>>>>> 7f64e5ac
	}

	context->drag_finish (true, false, time);
}

void
Editor::maybe_autoscroll (GdkEvent* event)
{
	nframes_t rightmost_frame = leftmost_frame + current_page_frames();
	nframes_t frame = drag_info.current_pointer_frame;
	bool startit = false;

	static int last_autoscroll_direction = 0;

	if (frame > rightmost_frame) {

		if (rightmost_frame < max_frames) {
			autoscroll_direction = 1;
			startit = true;
		}

	} else if (frame < leftmost_frame) {

		if (leftmost_frame > 0) {
			autoscroll_direction = -1;
			startit = true;
		}

	} else {

		if (drag_info.last_pointer_frame > drag_info.current_pointer_frame) {
			autoscroll_direction = -1;
		} else {
			autoscroll_direction = 1;
		}
	}


	if ((autoscroll_direction != last_autoscroll_direction) || (leftmost_frame < frame < rightmost_frame)) {
		stop_canvas_autoscroll ();
	}
	
	if (startit && autoscroll_timeout_tag < 0) {
		start_canvas_autoscroll (autoscroll_direction);
	}

	last_autoscroll_direction = autoscroll_direction;
}

gint
Editor::_autoscroll_canvas (void *arg)
{
        return ((Editor *) arg)->autoscroll_canvas ();
}

bool
Editor::autoscroll_canvas ()
{
	nframes_t new_frame;
	nframes_t limit = max_frames - current_page_frames();
	GdkEventMotion ev;
	nframes_t target_frame;

	if (autoscroll_direction < 0) {
		if (leftmost_frame < autoscroll_distance) {
			new_frame = 0;
		} else {
			new_frame = leftmost_frame - autoscroll_distance;
		}
		target_frame = drag_info.current_pointer_frame - autoscroll_distance;
 	} else {
		if (leftmost_frame > limit - autoscroll_distance) {
			new_frame = limit;
		} else {
			new_frame = leftmost_frame + autoscroll_distance;
		}
		target_frame = drag_info.current_pointer_frame + autoscroll_distance;
	}

	/* now fake a motion event to get the object that is being dragged to move too */

	ev.type = GDK_MOTION_NOTIFY;
	ev.state &= Gdk::BUTTON1_MASK;
	ev.x = frame_to_unit (target_frame);
	ev.y = drag_info.current_pointer_y;
	motion_handler (drag_info.item, (GdkEvent*) &ev, drag_info.item_type, true);

	if (new_frame == 0 || new_frame == limit) {
		/* we are done */
		return false;
	}

	autoscroll_cnt++;

	if (autoscroll_cnt == 1) {

		/* connect the timeout so that we get called repeatedly */

		autoscroll_timeout_tag = g_idle_add ( _autoscroll_canvas, this);
		return false;
<<<<<<< HEAD

	} 

	if (new_frame != leftmost_frame) {
		reset_x_origin (new_frame);
	}

=======

	} 

	if (new_frame != leftmost_frame) {
		reset_x_origin (new_frame);
	}

>>>>>>> 7f64e5ac
	if (autoscroll_cnt == 50) { /* 0.5 seconds */
		
		/* after about a while, speed up a bit by changing the timeout interval */

		autoscroll_distance = (nframes_t) floor (current_page_frames()/30.0f);
		
	} else if (autoscroll_cnt == 150) { /* 1.0 seconds */

		autoscroll_distance = (nframes_t) floor (current_page_frames()/20.0f);

	} else if (autoscroll_cnt == 300) { /* 1.5 seconds */

		/* after about another while, speed up by increasing the shift per callback */

		autoscroll_distance =  (nframes_t) floor (current_page_frames()/10.0f);

	} 

	return true;
}

void
Editor::start_canvas_autoscroll (int dir)
{
	if (!session || autoscroll_active) {
		return;
	}

	stop_canvas_autoscroll ();

	autoscroll_active = true;
	autoscroll_direction = dir;
	autoscroll_distance = (nframes_t) floor (current_page_frames()/50.0);
	autoscroll_cnt = 0;
	
	/* do it right now, which will start the repeated callbacks */

	autoscroll_canvas ();
}

void
Editor::stop_canvas_autoscroll ()
{
	if (autoscroll_timeout_tag >= 0) {
		g_source_remove (autoscroll_timeout_tag);
		autoscroll_timeout_tag = -1;
	}

	autoscroll_active = false;
}

gint
Editor::left_track_canvas (GdkEventCrossing *ev)
{
	set_entered_track (0);
	set_entered_regionview (0);
	return FALSE;
}


void 
Editor::canvas_horizontally_scrolled ()
{
	/* this is the core function that controls horizontal scrolling of the canvas. it is called
	   whenever the horizontal_adjustment emits its "value_changed" signal. it typically executes in an
	   idle handler, which is important because tempo_map_changed() should issue redraws immediately
	   and not defer them to an idle handler.
	*/

  	leftmost_frame = (nframes_t) floor (horizontal_adjustment.get_value() * frames_per_unit);
	nframes_t rightmost_frame = leftmost_frame + current_page_frames ();
	
	if (rightmost_frame > last_canvas_frame) {
		last_canvas_frame = rightmost_frame;
		reset_scrolling_region ();
	}
	
	update_fixed_rulers ();

	redisplay_tempo (!_dragging_hscrollbar);
}
<|MERGE_RESOLUTION|>--- conflicted
+++ resolved
@@ -538,16 +538,8 @@
 	for (uint32_t i = 0; i < sr->cnt; ++i) {
 
 		boost::shared_ptr<Region> r = sr->data[i];
-<<<<<<< HEAD
-		boost::shared_ptr<AudioRegion> ar;
-
-		if ((ar = boost::dynamic_pointer_cast<AudioRegion>(r)) != 0) {
-			insert_region_list_drag (ar, x, y);
-		}
-=======
 		
 		insert_region_list_drag (r, x, y);
->>>>>>> 7f64e5ac
 	}
 
 	context->drag_finish (true, false, time);
@@ -648,7 +640,6 @@
 
 		autoscroll_timeout_tag = g_idle_add ( _autoscroll_canvas, this);
 		return false;
-<<<<<<< HEAD
 
 	} 
 
@@ -656,15 +647,6 @@
 		reset_x_origin (new_frame);
 	}
 
-=======
-
-	} 
-
-	if (new_frame != leftmost_frame) {
-		reset_x_origin (new_frame);
-	}
-
->>>>>>> 7f64e5ac
 	if (autoscroll_cnt == 50) { /* 0.5 seconds */
 		
 		/* after about a while, speed up a bit by changing the timeout interval */
