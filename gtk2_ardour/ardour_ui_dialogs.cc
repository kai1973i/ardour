/*
    Copyright (C) 2000 Paul Davis

    This program is free software; you can redistribute it and/or modify
    it under the terms of the GNU General Public License as published by
    the Free Software Foundation; either version 2 of the License, or
    (at your option) any later version.

    This program is distributed in the hope that it will be useful,
    but WITHOUT ANY WARRANTY; without even the implied warranty of
    MERCHANTABILITY or FITNESS FOR A PARTICULAR PURPOSE.  See the
    GNU General Public License for more details.

    You should have received a copy of the GNU General Public License
    along with this program; if not, write to the Free Software
    Foundation, Inc., 675 Mass Ave, Cambridge, MA 02139, USA.

*/

/* This file contains any ARDOUR_UI methods that require knowledge of
   the various dialog boxes, and exists so that no compilation dependency
   exists between the main ARDOUR_UI modules and their respective classes.
   This is to cut down on the compile times.  It also helps with my sanity.
*/

#include "ardour/session.h"
#include "ardour/audioengine.h"
#include "ardour/automation_watch.h"

#include "actions.h"
#include "add_route_dialog.h"
#include "add_video_dialog.h"
#include "ardour_ui.h"
#include "big_clock_window.h"
#include "bundle_manager.h"
#include "global_port_matrix.h"
#include "gui_object.h"
#include "gui_thread.h"
#include "keyeditor.h"
#include "location_ui.h"
#include "main_clock.h"
#include "meter_patterns.h"
#include "midi_tracer.h"
#include "mixer_ui.h"
#include "public_editor.h"
#include "rc_option_editor.h"
#include "route_params_ui.h"
#include "shuttle_control.h"
#include "session_option_editor.h"
#include "speaker_dialog.h"
#include "splash.h"
#include "sfdb_ui.h"
#include "theme_manager.h"
#include "time_info_box.h"

#include <gtkmm2ext/keyboard.h>

#include "i18n.h"

using namespace ARDOUR;
using namespace PBD;
using namespace Glib;
using namespace Gtk;
using namespace Gtkmm2ext;

void
ARDOUR_UI::set_session (Session *s)
{
	SessionHandlePtr::set_session (s);

	if (!_session) {
		WM::Manager::instance().set_session (s);
		/* Session option editor cannot exist across change-of-session */
		session_option_editor.drop_window ();
		/* Ditto for AddVideoDialog */
		add_video_dialog.drop_window ();
		return;
	}

	const XMLNode* node = _session->extra_xml (X_("UI"));

	if (node) {
		const XMLNodeList& children = node->children();
		for (XMLNodeList::const_iterator i = children.begin(); i != children.end(); ++i) {
			if ((*i)->name() == GUIObjectState::xml_node_name) {
				gui_object_state->load (**i);
				break;
			}
		}
	}

	WM::Manager::instance().set_session (s);

	AutomationWatch::instance().set_session (s);

	if (shuttle_box) {
		shuttle_box->set_session (s);
	}

	primary_clock->set_session (s);
	secondary_clock->set_session (s);
	big_clock->set_session (s);
	time_info_box->set_session (s);
	video_timeline->set_session (s);

	/* sensitize menu bar options that are now valid */

	ActionManager::set_sensitive (ActionManager::session_sensitive_actions, true);
	ActionManager::set_sensitive (ActionManager::write_sensitive_actions, _session->writable());

	if (_session->locations()->num_range_markers()) {
		ActionManager::set_sensitive (ActionManager::range_sensitive_actions, true);
	} else {
		ActionManager::set_sensitive (ActionManager::range_sensitive_actions, false);
	}

	if (!_session->monitor_out()) {
		Glib::RefPtr<Action> act = ActionManager::get_action (X_("options"), X_("SoloViaBus"));
		if (act) {
			act->set_sensitive (false);
		}
	}

	/* allow wastebasket flush again */

	Glib::RefPtr<Action> act = ActionManager::get_action (X_("Main"), X_("FlushWastebasket"));
	if (act) {
		act->set_sensitive (true);
	}

	/* there are never any selections on startup */

	ActionManager::set_sensitive (ActionManager::time_selection_sensitive_actions, false);
	ActionManager::set_sensitive (ActionManager::track_selection_sensitive_actions, false);
	ActionManager::set_sensitive (ActionManager::line_selection_sensitive_actions, false);
	ActionManager::set_sensitive (ActionManager::point_selection_sensitive_actions, false);
	ActionManager::set_sensitive (ActionManager::playlist_selection_sensitive_actions, false);

	rec_button.set_sensitive (true);

	solo_alert_button.set_active (_session->soloing());

	setup_session_options ();

	Blink.connect (sigc::mem_fun(*this, &ARDOUR_UI::transport_rec_enable_blink));
	Blink.connect (sigc::mem_fun(*this, &ARDOUR_UI::solo_blink));
	Blink.connect (sigc::mem_fun(*this, &ARDOUR_UI::sync_blink));
	Blink.connect (sigc::mem_fun(*this, &ARDOUR_UI::audition_blink));
	Blink.connect (sigc::mem_fun(*this, &ARDOUR_UI::feedback_blink));

	_session->RecordStateChanged.connect (_session_connections, MISSING_INVALIDATOR, boost::bind (&ARDOUR_UI::record_state_changed, this), gui_context());
	_session->StepEditStatusChange.connect (_session_connections, MISSING_INVALIDATOR, boost::bind (&ARDOUR_UI::step_edit_status_change, this, _1), gui_context());
	_session->TransportStateChange.connect (_session_connections, MISSING_INVALIDATOR, boost::bind (&ARDOUR_UI::map_transport_state, this), gui_context());
	_session->DirtyChanged.connect (_session_connections, MISSING_INVALIDATOR, boost::bind (&ARDOUR_UI::update_autosave, this), gui_context());

	_session->Xrun.connect (_session_connections, MISSING_INVALIDATOR, boost::bind (&ARDOUR_UI::xrun_handler, this, _1), gui_context());
	_session->SoloActive.connect (_session_connections, MISSING_INVALIDATOR, boost::bind (&ARDOUR_UI::soloing_changed, this, _1), gui_context());
	_session->AuditionActive.connect (_session_connections, MISSING_INVALIDATOR, boost::bind (&ARDOUR_UI::auditioning_changed, this, _1), gui_context());
	_session->locations()->added.connect (_session_connections, MISSING_INVALIDATOR, boost::bind (&ARDOUR_UI::handle_locations_change, this, _1), gui_context());
	_session->locations()->removed.connect (_session_connections, MISSING_INVALIDATOR, boost::bind (&ARDOUR_UI::handle_locations_change, this, _1), gui_context());
	_session->config.ParameterChanged.connect (_session_connections, MISSING_INVALIDATOR, boost::bind (&ARDOUR_UI::session_parameter_changed, this, _1), gui_context ());

	/* Clocks are on by default after we are connected to a session, so show that here.
	*/

	connect_dependents_to_session (s);

	/* listen to clock mode changes. don't do this earlier because otherwise as the clocks
	   restore their modes or are explicitly set, we will cause the "new" mode to be saved
	   back to the session XML ("Extra") state.
	 */

	AudioClock::ModeChanged.connect (sigc::mem_fun (*this, &ARDOUR_UI::store_clock_modes));

	Glib::signal_idle().connect (sigc::mem_fun (*this, &ARDOUR_UI::first_idle));

	start_clocking ();
	start_blinking ();

	map_transport_state ();

	second_connection = Glib::signal_timeout().connect (sigc::mem_fun(*this, &ARDOUR_UI::every_second), 1000);
	point_one_second_connection = Glib::signal_timeout().connect (sigc::mem_fun(*this, &ARDOUR_UI::every_point_one_seconds), 100);
	point_zero_something_second_connection = Glib::signal_timeout().connect (sigc::mem_fun(*this, &ARDOUR_UI::every_point_zero_something_seconds), 40);

	update_format ();

	if (meter_box.get_parent()) {
		transport_tearoff_hbox.remove (meter_box);
		transport_tearoff_hbox.remove (editor_meter_peak_display);
	}

	if (editor_meter) {
		meter_box.remove(*editor_meter);
		delete editor_meter;
		editor_meter = 0;
		editor_meter_peak_display.hide();
	}

	if (meter_box.get_parent()) {
		transport_tearoff_hbox.remove (meter_box);
		transport_tearoff_hbox.remove (editor_meter_peak_display);
	}

	if (_session && 
	    _session->master_out() && 
	    _session->master_out()->n_outputs().n(DataType::AUDIO) > 0) {

		editor_meter = new LevelMeterHBox(_session);
		editor_meter->set_meter (_session->master_out()->shared_peak_meter().get());
		editor_meter->clear_meters();
		editor_meter->set_type (_session->master_out()->meter_type());
		editor_meter->setup_meters (30, 12, 6);
		editor_meter->show();
		meter_box.pack_start(*editor_meter);

		ArdourMeter::ResetAllPeakDisplays.connect (sigc::mem_fun(*this, &ARDOUR_UI::reset_peak_display));
		ArdourMeter::ResetRoutePeakDisplays.connect (sigc::mem_fun(*this, &ARDOUR_UI::reset_route_peak_display));
		ArdourMeter::ResetGroupPeakDisplays.connect (sigc::mem_fun(*this, &ARDOUR_UI::reset_group_peak_display));

		editor_meter_peak_display.set_name ("meterbridge peakindicator");
		editor_meter_peak_display.set_elements((ArdourButton::Element) (ArdourButton::Edge|ArdourButton::Body));
		editor_meter_peak_display.unset_flags (Gtk::CAN_FOCUS);
		editor_meter_peak_display.set_size_request(6, -1);
		editor_meter_peak_display.set_corner_radius(2);

		editor_meter_max_peak = -INFINITY;
		editor_meter_peak_display.signal_button_release_event().connect (sigc::mem_fun(*this, &ARDOUR_UI::editor_meter_peak_button_release), false);

		if (Config->get_show_editor_meter()) {
			transport_tearoff_hbox.pack_start (meter_box, false, false);
			transport_tearoff_hbox.pack_start (editor_meter_peak_display, false, false);
			meter_box.show();
			editor_meter_peak_display.show();
		}
<<<<<<< HEAD
	} 
=======
	}
>>>>>>> c16551c8
}

int
ARDOUR_UI::unload_session (bool hide_stuff)
{
	if (_session) {
		ARDOUR_UI::instance()->video_timeline->sync_session_state();
	}

	if (_session && _session->dirty()) {
		std::vector<std::string> actions;
		actions.push_back (_("Don't close"));
		actions.push_back (_("Just close"));
		actions.push_back (_("Save and close"));
		switch (ask_about_saving_session (actions)) {
		case -1:
			// cancel
			return 1;

		case 1:
			_session->save_state ("");
			break;
		}
	}

	if (hide_stuff) {
		editor->hide ();
		mixer->hide ();
		meterbridge->hide ();
		theme_manager->hide ();
		audio_port_matrix->hide();
		midi_port_matrix->hide();
		route_params->hide();
	}

	second_connection.disconnect ();
	point_one_second_connection.disconnect ();
	point_zero_something_second_connection.disconnect();

	if (editor_meter) {
		meter_box.remove(*editor_meter);
		delete editor_meter;
		editor_meter = 0;
		editor_meter_peak_display.hide();
	}

	ActionManager::set_sensitive (ActionManager::session_sensitive_actions, false);

	rec_button.set_sensitive (false);

	WM::Manager::instance().set_session ((ARDOUR::Session*) 0);

	if (ARDOUR_UI::instance()->video_timeline) {
		ARDOUR_UI::instance()->video_timeline->close_session();
	}

	stop_blinking ();
	stop_clocking ();

	/* drop everything attached to the blink signal */

	Blink.clear ();

	delete _session;
	_session = 0;

	session_loaded = false;

	update_buffer_load ();

	return 0;
}

static bool
_hide_splash (gpointer arg)
{
	((ARDOUR_UI*)arg)->hide_splash();
	return false;
}

void
ARDOUR_UI::goto_editor_window ()
{
	if (splash && splash->is_visible()) {
		// in 2 seconds, hide the splash screen
		Glib::signal_timeout().connect (sigc::bind (sigc::ptr_fun (_hide_splash), this), 2000);
	}

	editor->show_window ();
	editor->present ();
	/* mixer should now be on top */
	WM::Manager::instance().set_transient_for (editor);
	_mixer_on_top = false;
}

void
ARDOUR_UI::goto_mixer_window ()
{
	Glib::RefPtr<Gdk::Window> win;
	Glib::RefPtr<Gdk::Screen> screen;
	
	if (editor) {
		win = editor->get_window ();
	}

	if (win) {
		screen = win->get_screen();
	} else {
		screen = Gdk::Screen::get_default();
	}
	
	if (g_getenv ("ARDOUR_LOVES_STUPID_TINY_SCREENS") == 0 && screen && screen->get_height() < 700) {
		Gtk::MessageDialog msg (_("This screen is not tall enough to display the mixer window"));
		msg.run ();
		return;
	}

	mixer->show_window ();
	mixer->present ();
	/* mixer should now be on top */
	WM::Manager::instance().set_transient_for (mixer);
	_mixer_on_top = true;
}

void
ARDOUR_UI::toggle_mixer_window ()
{
	Glib::RefPtr<Action> act = ActionManager::get_action (X_("Common"), X_("toggle-mixer"));
	if (!act) {
		return;
	}

	Glib::RefPtr<ToggleAction> tact = Glib::RefPtr<ToggleAction>::cast_dynamic (act);

	if (tact->get_active()) {
		goto_mixer_window ();
	} else {
		mixer->hide ();
	}
}

void
ARDOUR_UI::toggle_meterbridge ()
{
	Glib::RefPtr<Action> act = ActionManager::get_action (X_("Common"), X_("toggle-meterbridge"));
	if (!act) {
		return;
	}

	Glib::RefPtr<ToggleAction> tact = Glib::RefPtr<ToggleAction>::cast_dynamic (act);

	if (tact->get_active()) {
		meterbridge->show_window ();
	} else {
		meterbridge->hide_window (NULL);
	}
}

void
ARDOUR_UI::toggle_editor_mixer ()
{
	bool obscuring = false;
	/* currently, if windows are on different
	   screens then we do nothing; but in the
	   future we may want to bring the window 
	   to the front or something, so I'm leaving this 
	   variable for future use
	*/
        bool same_screen = true; 
	
        if (editor && mixer) {

		/* remeber: Screen != Monitor (Screen is a separately rendered
		 * continuous geometry that make include 1 or more monitors.
		 */
		
                if (editor->get_screen() != mixer->get_screen() && (mixer->get_screen() != 0) && (editor->get_screen() != 0)) {
                        // different screens, so don't do anything
                        same_screen = false;
                } else {
                        // they are on the same screen, see if they are obscuring each other

                        gint ex, ey, ew, eh;
                        gint mx, my, mw, mh;

                        editor->get_position (ex, ey);
                        editor->get_size (ew, eh);

                        mixer->get_position (mx, my);
                        mixer->get_size (mw, mh);

                        GdkRectangle e;
                        GdkRectangle m;
                        GdkRectangle r;

                        e.x = ex;
                        e.y = ey;
                        e.width = ew;
                        e.height = eh;

                        m.x = mx;
                        m.y = my;
                        m.width = mw;
                        m.height = mh;

        		if (gdk_rectangle_intersect (&e, &m, &r)) {
                                obscuring = true;
                        }
                }
        }

        if (mixer && !mixer->not_visible() && mixer->property_has_toplevel_focus()) {
                if (obscuring && same_screen) {
                        goto_editor_window();
                }
        } else if (editor && !editor->not_visible() && editor->property_has_toplevel_focus()) {
                if (obscuring && same_screen) {
                        goto_mixer_window();
                }
        } else if (mixer && mixer->not_visible()) {
                if (obscuring && same_screen) {
                        goto_mixer_window ();
                }
        } else if (editor && editor->not_visible()) {
                if (obscuring && same_screen) {
                        goto_editor_window ();
                }
        } else if (obscuring && same_screen) {
                //it's unclear what to do here, so just do the opposite of what we did last time  (old behavior)
                if (_mixer_on_top) {
			goto_editor_window ();
		} else {
			goto_mixer_window ();
		}
        }
}

void
ARDOUR_UI::new_midi_tracer_window ()
{
	RefPtr<Action> act = ActionManager::get_action (X_("Common"), X_("NewMIDITracer"));
	if (!act) {
		return;
	}

	std::list<MidiTracer*>::iterator i = _midi_tracer_windows.begin ();
	while (i != _midi_tracer_windows.end() && (*i)->get_visible() == true) {
		++i;
	}

	if (i == _midi_tracer_windows.end()) {
		/* all our MIDITracer windows are visible; make a new one */
		MidiTracer* t = new MidiTracer ();
		t->show_all ();
		_midi_tracer_windows.push_back (t);
	} else {
		/* re-use the hidden one */
		(*i)->show_all ();
	}
}

BundleManager*
ARDOUR_UI::create_bundle_manager ()
{
	return new BundleManager (_session);
}

AddVideoDialog*
ARDOUR_UI::create_add_video_dialog ()
{
	return new AddVideoDialog (_session);
}

SessionOptionEditor*
ARDOUR_UI::create_session_option_editor ()
{
	return new SessionOptionEditor (_session);
}

BigClockWindow*
ARDOUR_UI::create_big_clock_window ()
{
	return new BigClockWindow (*big_clock);
}

void
ARDOUR_UI::handle_locations_change (Location *)
{
	if (_session) {
		if (_session->locations()->num_range_markers()) {
			ActionManager::set_sensitive (ActionManager::range_sensitive_actions, true);
		} else {
			ActionManager::set_sensitive (ActionManager::range_sensitive_actions, false);
		}
	}
}

bool
ARDOUR_UI::main_window_state_event_handler (GdkEventWindowState* ev, bool window_was_editor)
{
	if (window_was_editor) {

		if ((ev->changed_mask & GDK_WINDOW_STATE_FULLSCREEN) &&
		    (ev->new_window_state & GDK_WINDOW_STATE_FULLSCREEN)) {
			if (big_clock_window) {
				big_clock_window->set_transient_for (*editor);
			}
		}

	} else {

		if ((ev->changed_mask & GDK_WINDOW_STATE_FULLSCREEN) &&
		    (ev->new_window_state & GDK_WINDOW_STATE_FULLSCREEN)) {
			if (big_clock_window) {
				big_clock_window->set_transient_for (*mixer);
			}
		}
	}

	return false;
}

bool
ARDOUR_UI::editor_meter_peak_button_release (GdkEventButton* ev)
{
	if (ev->button == 1 && Gtkmm2ext::Keyboard::modifier_state_equals (ev->state, Gtkmm2ext::Keyboard::PrimaryModifier|Gtkmm2ext::Keyboard::TertiaryModifier)) {
		ArdourMeter::ResetAllPeakDisplays ();
	} else if (ev->button == 1 && Gtkmm2ext::Keyboard::modifier_state_equals (ev->state, Gtkmm2ext::Keyboard::PrimaryModifier)) {
		if (_session->master_out()) {
			ArdourMeter::ResetGroupPeakDisplays (_session->master_out()->route_group());
		}
	} else if (_session->master_out()) {
		ArdourMeter::ResetRoutePeakDisplays (_session->master_out().get());
	}
	return true;
}<|MERGE_RESOLUTION|>--- conflicted
+++ resolved
@@ -233,11 +233,7 @@
 			meter_box.show();
 			editor_meter_peak_display.show();
 		}
-<<<<<<< HEAD
-	} 
-=======
-	}
->>>>>>> c16551c8
+	}
 }
 
 int
