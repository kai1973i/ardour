#!/usr/bin/env python
from waflib.extras import autowaf as autowaf
from waflib import Options, TaskGen
import waflib.Logs as Logs, waflib.Utils as Utils
import os
import sys
import re
import time
from waflib.Task import Task

# Version of this package (even if built as a child)
MAJOR = '3'
MINOR = '0'
MICRO = '0'
GTK2_ARDOUR_VERSION = "%s.%s.%s" % (MAJOR, MINOR, MICRO)

# Variables for 'waf dist'
APPNAME = 'gtk2_ardour3'
VERSION = GTK2_ARDOUR_VERSION
I18N_PACKAGE = 'gtk2_ardour3'

# Mandatory variables
top = '.'
out = 'build'

path_prefix = 'gtk2_ardour/'

gtk2_ardour_sources = [
        'about.cc',
        'actions.cc',
        'add_route_dialog.cc',
        'ambiguous_file_dialog.cc',
        'analysis_window.cc',
        'ardour_button.cc',
        'ardour_dialog.cc',
        'ardour_ui.cc',
        'ardour_ui2.cc',
        'ardour_ui_dependents.cc',
        'ardour_ui_dialogs.cc',
        'ardour_ui_ed.cc',
        'ardour_ui_mixer.cc',
        'ardour_ui_options.cc',
        'ardour_window.cc',
        'audio_clock.cc',
        'audio_region_editor.cc',
        'audio_region_view.cc',
        'audio_streamview.cc',
        'audio_time_axis.cc',
        'automation_controller.cc',
        'automation_line.cc',
        'automation_region_view.cc',
        'automation_streamview.cc',
        'automation_time_axis.cc',
        'axis_view.cc',
        'big_clock_window.cc',
        'bundle_manager.cc',
        'button_joiner.cc',
        'clock_group.cc',
        'configinfo.cc',
        'control_point.cc',
        'control_point_dialog.cc',
        'curvetest.cc',
        'debug.cc',
        'edit_note_dialog.cc',
        'editing.cc',
        'editor.cc',
        'editor_actions.cc',
        'editor_audio_import.cc',
        'editor_audiotrack.cc',
        'editor_canvas.cc',
        'editor_canvas_events.cc',
        'editor_component.cc',
        'editor_cursors.cc',
        'editor_drag.cc',
        'editor_route_groups.cc',
        'editor_export_audio.cc',
        'editor_group_tabs.cc',
        'editor_keys.cc',
        'editor_locations.cc',
        'editor_markers.cc',
        'editor_mixer.cc',
        'editor_mouse.cc',
        'editor_ops.cc',
        'editor_regions.cc',
        'editor_routes.cc',
        'editor_rulers.cc',
        'editor_selection.cc',
        'editor_snapshots.cc',
        'editor_summary.cc',
        'editor_tempodisplay.cc',
        'editor_timefx.cc',
        'engine_dialog.cc',
        'enums.cc',
        'export_channel_selector.cc',
        'export_dialog.cc',
        'export_file_notebook.cc',
        'export_filename_selector.cc',
        'export_format_dialog.cc',
        'export_format_selector.cc',
        'export_preset_selector.cc',
        'export_timespan_selector.cc',
        'fft.cc',
        'fft_graph.cc',
        'fft_result.cc',
        'gain_meter.cc',
        'generic_pluginui.cc',
        'ghostregion.cc',
        'global_port_matrix.cc',
        'group_tabs.cc',
        'gtk-custom-hruler.c',
        'gtk-custom-ruler.c',
        'gtk_pianokeyboard.c',
        'gui_object.cc',
        'insert_time_dialog.cc',
        'interthread_progress_window.cc',
        'io_selector.cc',
        'hit.cc',
        'keyboard.cc',
        'keyeditor.cc',
        'latency_gui.cc',
        'led.cc',
        'level_meter.cc',
        'location_ui.cc',
        'main.cc',
        'main_clock.cc',
        'marker.cc',
        'midi_automation_line.cc',
        'midi_channel_dialog.cc',
        'midi_channel_selector.cc',
        'midi_cut_buffer.cc',
        'midi_export_dialog.cc',
        'midi_list_editor.cc',
        'midi_port_dialog.cc',
        'midi_region_view.cc',
        'midi_scroomer.cc',
        'midi_selection.cc',
        'midi_streamview.cc',
        'midi_time_axis.cc',
        'midi_tracer.cc',
        'midi_velocity_dialog.cc',
        'missing_file_dialog.cc',
        'missing_plugin_dialog.cc',
        'mixer_actor.cc',
        'mixer_group_tabs.cc',
        'mixer_strip.cc',
        'mixer_ui.cc',
        'monitor_section.cc',
        'mono_panner.cc',
        'mono_panner_editor.cc',
        'mouse_cursors.cc',
        'nag.cc',
        'new_plugin_preset_dialog.cc',
        'normalize_dialog.cc',
        'note.cc',
        'note_base.cc',
        'note_player.cc',
        'nsm.cc',
        'nsmclient.cc',
        'option_editor.cc',
        'opts.cc',
        'panner2d.cc',
        'panner_editor.cc',
        'panner_interface.cc',
        'panner_ui.cc',
        'patch_change.cc',
        'piano_roll_header.cc',
        'pingback.cc',
        'playlist_selector.cc',
        'plugin_eq_gui.cc',
        'plugin_selector.cc',
        'plugin_ui.cc',
        'port_group.cc',
        'port_insert_ui.cc',
        'port_matrix.cc',
        'port_matrix_body.cc',
        'port_matrix_column_labels.cc',
        'port_matrix_component.cc',
        'port_matrix_grid.cc',
        'port_matrix_labels.cc',
        'port_matrix_row_labels.cc',
        'processor_box.cc',
        'patch_change_dialog.cc',
        'progress_reporter.cc',
        'prompter.cc',
        'public_editor.cc',
        'quantize_dialog.cc',
        'rc_option_editor.cc',
        'region_editor.cc',
        'region_gain_line.cc',
        'region_layering_order_editor.cc',
        'region_selection.cc',
        'region_view.cc',
        'return_ui.cc',
        'rhythm_ferret.cc',
        'route_group_dialog.cc',
        'route_group_menu.cc',
        'route_params_ui.cc',
        'route_processor_selection.cc',
        'route_time_axis.cc',
        'route_ui.cc',
        'search_path_option.cc',
        'selection.cc',
        'send_ui.cc',
        'session_import_dialog.cc',
        'session_metadata_dialog.cc',
        'session_option_editor.cc',
        'sfdb_ui.cc',
        'shuttle_control.cc',
        'splash.cc',
        'speaker_dialog.cc',
        'startup.cc',
        'step_editor.cc',
        'step_entry.cc',
        'stereo_panner.cc',
        'stereo_panner_editor.cc',
        'streamview.cc',
        'strip_silence_dialog.cc',
        'sys_ex.cc',
        'tape_region_view.cc',
        'tempo_dialog.cc',
        'tempo_lines.cc',
        'theme_manager.cc',
        'time_axis_view.cc',
        'time_axis_view_item.cc',
        'time_fx_dialog.cc',
        'time_info_box.cc',
        'time_selection.cc',
        'track_selection.cc',
        'track_view_list.cc',
        'transpose_dialog.cc',
        'ui_config.cc',
        'utils.cc',
        'verbose_cursor.cc',
        'version.cc',
        'visibility_group.cc',
        'volume_controller.cc',
        'window_manager.cc',
# video-timeline related sources:
        'video_image_frame.cc',
        'add_video_dialog.cc',
        'editor_videotimeline.cc',
        'video_timeline.cc',
        'system_exec.cc',
        'video_monitor.cc',
        'transcode_ffmpeg.cc',
        'transcode_video_dialog.cc',
        'video_server_dialog.cc',
        'utils_videotl.cc',
        'export_video_dialog.cc',
        'export_video_infobox.cc'
]

def options(opt):
    autowaf.set_options(opt)

def configure(conf):
    conf.load('misc')
    conf.load('compiler_cxx')
    autowaf.build_version_files(
        path_prefix + 'version.h',
        path_prefix + 'version.cc',
        'gtk2_ardour', MAJOR, MINOR, MICRO)
    autowaf.configure(conf)

    if re.search ("linux", sys.platform) != None:
        autowaf.check_pkg(conf, 'alsa', uselib_store='ALSA')

    # TODO: Insert a sanity check for on OS X to ensure CoreAudio is present

    autowaf.check_pkg(conf, 'flac', uselib_store='FLAC',
                      atleast_version='1.2.1')
    autowaf.check_pkg(conf, 'gthread-2.0', uselib_store='GTHREAD',
                      atleast_version='2.10.1')
    autowaf.check_pkg(conf, 'gtk+-2.0', uselib_store='GTK',
                      atleast_version='2.18')
    autowaf.check_pkg(conf, 'gtkmm-2.4', uselib_store='GTKMM',
                      atleast_version='2.18')
    autowaf.check_pkg(conf, 'ogg', uselib_store='OGG', atleast_version='1.1.2')
    autowaf.check_pkg(conf, 'x11', uselib_store='X11', atleast_version='1.1', mandatory=False)
    autowaf.check_pkg(conf, 'fontconfig', uselib_store='FONTCONFIG')

    conf.write_config_header('gtk2ardour-config.h', remove=False)

    # Boost headers
    autowaf.check_header(conf, 'cxx', 'boost/shared_ptr.hpp')
    autowaf.check_header(conf, 'cxx', 'boost/weak_ptr.hpp')

# Add a waf `feature' to allow compilation of things using winegcc
from waflib.TaskGen import feature
@feature("wine")
def set_winegcc(self):
    self.env.LINK_CXX = self.env.LINK_CC = 'wineg++'
    self.env.CC = 'winegcc'

def _doPyp(infileName, deps = False):
    outStr = ''
    out = []
    re_spaces = re.compile("\s+")

    if infileName == '-':
        fd = sys.stdin
    else:
        fd = open(infileName)
    inLines = fd.readlines()
    if fd != sys.stdin:
        fd.close()
        

    for line in inLines:
        bits = re_spaces.split(line)
        if bits[0] == '##include':
            incName = bits[1]
            if (deps):
                out += [ incName ]
            else:
                # assume included file comes from same place as source file
                incName = os.path.join (os.path.dirname (infileName), incName);
                outStr += _doPyp(incName)
        else:
            if not deps:
                outStr += line

    # done
    if deps:
        return out
    else:
        return outStr

def include_processor(task):
    infileName = task.inputs[0].srcpath()
    outfileName = os.path.join(out, task.outputs[0].bldpath())
    fdOut = open (outfileName, "w")
    fdOut.write (_doPyp(infileName))
    fdOut.close ()


def build_color_scheme(path, prefix):
    f = open (path, 'r')
    color_scheme = ''
    for line in f:
        if re.search ('^#@color', line):
            line.strip() # remove newline
            words = line.split()
            if len(color_scheme):
                color_scheme += ';'
            color_scheme += prefix
            color_scheme += '_'
            color_scheme += words[1]
            color_scheme += ':'
            color_scheme += words[2]
    f.close()
    return color_scheme

def build(bld):

    if bld.is_defined('WINDOWS_VST_SUPPORT'):
        # If we require VST support we build a stub main() and the FST library
        # here using winegcc, and link it to the GTK front-end library
        obj = bld(features = 'cxx c cxxprogram wine')
        obj.source = '''
                ../libs/fst/fst.c
                ../libs/fst/fstinfofile.c
                ../libs/fst/vsti.c
                ../libs/fst/vstwin.c
                ../vst/winmain.c
        '''
        obj.uselib = 'ALSA'
        obj.use          = [ 'libpbd',
                             'libmidipp',
                             'libtaglib',
                             'libardour',
                             'libardour_cp',
                             'libgtk2_ardour',
                             'libgtkmm2ext',
<<<<<<< HEAD
                             'libtaglib',
                             'libcanvas'
                             ]
        obj.target = 'ardour-3.0-vst.exe.so'
=======
                             'libtaglib']
        obj.target = 'ardour-' + bld.env['VERSION'] + '-vst.exe.so'
>>>>>>> cadfc2ae
        obj.includes  = [ '../libs/fst', '.' ]
        obj.linkflags = ['-mwindows', '-Wl,--export-dynamic']
        obj.defines = ['_POSIX_SOURCE', 'USE_WS_PREFIX']
        obj.install_path = os.path.join(bld.env['LIBDIR'], 'ardour3')
        # end of the wine executable

        # now the shared library containing the GTK GUI for ardour
        obj = bld (features = 'cxx c cxxshlib')
        obj.source    = gtk2_ardour_sources
        obj.includes  = [ '../libs/fst', '.' ]
        obj.name      = 'libgtk2_ardour'
        obj.target    = 'gtk2_ardour'
    else:
        # just the normal executable version of the GTK GUI
        obj = bld(features = 'cxx c cxxprogram')
        obj.source    = gtk2_ardour_sources
        obj.target = 'ardour-' + bld.env['VERSION']
        obj.includes = ['.']

    # continue with setup of obj, which could be a shared library
    # or an executable.

    obj.install_path = os.path.join(bld.env['LIBDIR'], 'ardour3')

    obj.uselib       = 'UUID FLAC FONTCONFIG GLIBMM GTHREAD GTK OGG ALSA CURL DL GTKMM LO'
    obj.use          = [ 'libpbd',
                         'libmidipp',
                         'libtaglib',
                         'libardour',
                         'libardour_cp',
                         'libgtkmm2ext',
                         'libtaglib',
                         'libcanvas'
                         ]
    if sys.platform == 'darwin':
        obj.uselib += ' AUDIOUNITS OSX GTKOSX'
        obj.use    += ' libappleutility'
    obj.defines     = [
        'PACKAGE="' + I18N_PACKAGE + '"',
        'VERSIONSTRING="' + bld.env['VERSION'] + '"',
        'DATA_DIR="' + os.path.normpath(bld.env['DATADIR']) + '"',
        'CONFIG_DIR="' + os.path.normpath(bld.env['SYSCONFDIR']) + '"',
        'LOCALEDIR="' + os.path.join(os.path.normpath(bld.env['DATADIR']), 'locale') + '"',
        'PROGRAM_NAME="' + bld.env['PROGRAM_NAME'] + '"'
        ]
    obj.includes += ['../libs']

    if bld.is_defined('HAVE_SUIL'):
        obj.source += [ 'lv2_plugin_ui.cc' ]
        obj.use += [ 'SUIL' ]

    if bld.is_defined('FREESOUND'):
        obj.source +=  [ 'sfdb_freesound_mootcher.cc' ]
        obj.defines += [ 'FREESOUND' ]

    if bld.is_defined('NEED_INTL'):
        obj.linkflags = ' -lintl'

    if bld.is_defined('WINDOWS_VST_SUPPORT'):
        obj.source += [ 'windows_vst_plugin_ui.cc' ]
        obj.defines += [ 'WINDOWS_VST_SUPPORT' ]
        obj.use += [ 'X11' ]
        
    if bld.is_defined('LXVST_SUPPORT'):
        obj.source += [ 'linux_vst_gui_support.cc', 'lxvst_plugin_ui.cc' ]
        obj.defines += [ 'LXVST_SUPPORT' ]
        obj.use += [ 'X11' ]

    if bld.is_defined('WINDOWS_VST_SUPPORT') or bld.is_defined('LXVST_SUPPORT'):
        obj.source += [ 'vst_plugin_ui.cc' ]
        
    if bld.is_defined('PHONE_HOME'):
        obj.defines += [ 'PHONE_HOME' ]

    if bld.is_defined('HAVE_COREAUDIO'):
        TaskGen.task_gen.mappings['.mm'] = TaskGen.task_gen.mappings['.cc']
        obj.source += [ 'cocoacarbon.mm' ]
        obj.use += ' libappleutility '

    if bld.is_defined('AUDIOUNIT_SUPPORT'):
        obj.source += [ 'au_pluginui.mm' ]

    # Wrappers

    wrapper_subst_dict = {
            'INSTALL_PREFIX' : bld.env['PREFIX'],
            'LIBDIR'         : os.path.normpath(bld.env['LIBDIR']),
            'DATADIR'        : os.path.normpath(bld.env['DATADIR']),
            'SYSCONFDIR'     : os.path.normpath(bld.env['SYSCONFDIR']),
            'LIBS'           : 'build/libs',
            'VERSION'        : bld.env['VERSION'],
            'EXECUTABLE'     : 'build/gtk2_ardour/ardour-' + bld.env['VERSION']
    }

    def set_subst_dict(obj, dict):
        for i in dict:
            setattr(obj, i, dict[i])

    obj              = bld(features = 'subst', rule= 'chmod 0755 ${TGT}')
    obj.source       = 'ardev_common.sh.in'
    obj.target       = 'ardev_common_waf.sh'
    obj.chmod        = Utils.O755
    obj.dict         = wrapper_subst_dict
    set_subst_dict(obj, wrapper_subst_dict)

    obj              = bld(features = 'subst')
    obj.source       = 'ardour.sh.in'
    obj.target       = 'ardour3'
    obj.chmod        = Utils.O755
    obj.dict         = wrapper_subst_dict
    obj.install_path = bld.env['BINDIR']
    set_subst_dict(obj, wrapper_subst_dict)

    if bld.is_defined('WINDOWS_VST_SUPPORT'):
        obj              = bld(features = 'subst')
        obj.source       = '../vst/ardourvst.in'
        obj.target       = 'ardourvst3'
        obj.chmod        = Utils.O755
        obj.dict         = wrapper_subst_dict
        obj.install_path = bld.env['BINDIR']
        set_subst_dict(obj, wrapper_subst_dict)

    # Font configuration

    dark_rc_subst_dict = {}
    light_rc_subst_dict = {}
    font_sizes      = {}
    base_font       = ""

    # Set up font sizes
    if bld.is_defined('GTKOSX'): # OS X fonts
        basefont = ""
        font_sizes = {
                'SMALLER' : '9',
                'SMALL' : '10',
                'NORMAL' : '11',
                'BIGGER' : '17',
                'LARGE' : '18',
                'LARGER' : '28',
                'HUGER' : '36',
                'MASSIVE' : '60',
        }
        
        # There is no acceptable monospace font available on older versions of OS X
        # and no API on those versions to load TTF files that will work with 
        # GTK/fontconfig/pango.
        #
        # In addition, the ArdourMono font gets clipped for some reason on OS X
        #
        # Moreover, Lucida Grande just seems to work even though it is not monospace
        # so just use it.
        #
        font_names = {
            'MONOSPACE' : 'Lucida Grande',
        }
    else: # Linux/X11 fonts
        basefont = '' # unspecified - use system defaults
        font_sizes = {
                'SMALLER' : '8',
                'SMALL' : '9',
                'NORMAL' : '10',
                'BIGGER' : '17',
                'LARGE' : '18',
                'LARGER' : '24',
                'HUGER' : '34',
                'MASSIVE' : '60',
        }
        font_names = {
                'MONOSPACE' : 'ArdourMono',
        }

    # Set up font substitution dictionary
    # @FONT_XXXX@
    for style in ['', 'BOLD', 'ITALIC']:
        for sizename,points in iter(font_sizes.items()):
            if (len (style)):
                key = "_".join (['FONT',style,sizename])
                fontstyle = " ".join ([basefont,style.lower(),points])
            else:
                key = "_".join (['FONT',sizename])
                fontstyle = " ".join ([basefont,points])

            dark_rc_subst_dict[key] = fontstyle
            light_rc_subst_dict[key] = fontstyle

    # @FONT_SIZE_XXXX@
    for sizename,points in iter(font_sizes.items()):
            key = "_".join (['FONT_SIZE',sizename])
            dark_rc_subst_dict[key] = points
            light_rc_subst_dict[key] = points

    # various font names, eg @BOLD_MONOSPACE@
    for font_sym,text in iter(font_names.items()):
        key = font_sym
        dark_rc_subst_dict[key] = text
        light_rc_subst_dict[key] = text

    # RC files
    dark_rc_subst_dict['COLOR_SCHEME'] = build_color_scheme(
        'gtk2_ardour/ardour3_ui_dark.rc.in', 'ARDOUR_DARK')
    dark_rc_subst_dict['COLPREFIX'] = 'ARDOUR_DARK'
    light_rc_subst_dict['COLOR_SCHEME'] = build_color_scheme(
        'gtk2_ardour/ardour3_ui_light.rc.in', 'ARDOUR_LIGHT')
    light_rc_subst_dict['COLPREFIX'] = 'ARDOUR_LIGHT'

    obj              = bld(features = 'subst')
    obj.source       = [ 'ardour3_ui_dark.rc.in' ]
    obj.target       = 'ardour3_ui_dark.rc.pre'
    obj.install_path = None
    set_subst_dict(obj, dark_rc_subst_dict)

    obj              = bld(features = 'subst')
    obj.source       = [ 'ardour3_ui_light.rc.in' ]
    obj.target       = 'ardour3_ui_light.rc.pre'
    obj.install_path = None
    set_subst_dict(obj, light_rc_subst_dict)

    obj              = bld(features = 'subst')
    obj.source       = [ 'ardour3_styles.rc.in' ]
    obj.target       = 'ardour3_dark_styles.rc'
    obj.install_path = None
    set_subst_dict(obj, dark_rc_subst_dict)

    obj              = bld(features = 'subst')
    obj.source       = [ 'ardour3_styles.rc.in' ]
    obj.target       = 'ardour3_light_styles.rc'
    obj.install_path = None
    set_subst_dict(obj, light_rc_subst_dict)

    obj              = bld(features = 'subst')
    obj.source       = [ 'ardour3_fonts.rc.in' ]
    obj.target       = 'ardour3_dark_fonts.rc'
    obj.install_path = None
    set_subst_dict(obj, dark_rc_subst_dict)

    obj              = bld(features = 'subst')
    obj.source       = [ 'ardour3_fonts.rc.in' ]
    obj.target       = 'ardour3_light_fonts.rc'
    obj.install_path = None
    set_subst_dict(obj, light_rc_subst_dict)

    obj              = bld(rule = 'cp ${SRC} ${TGT}')
    obj.source       = [ 'ardour3_widget_list.rc' ]
    obj.target       = 'ardour3_widgets.rc'
    obj.install_path = None

    obj = bld (rule = include_processor)
    obj.source = [ 'ardour3_ui_dark.rc.pre' ]
    # find and add all ##include dependencies as sources
    obj.source += _doPyp (bld.path.find_resource ('ardour3_ui_dark.rc.in').srcpath(), True)
    obj.target = 'ardour3_ui_dark.rc'
    obj.install_path = '${SYSCONFDIR}/ardour3'

    obj = bld (rule = include_processor)
    obj.source = [ 'ardour3_ui_light.rc.pre' ]
    # find and add all ##include dependencies as sources
    obj.source += _doPyp (bld.path.find_resource ('ardour3_ui_light.rc.in').srcpath(), True)
    obj.target = 'ardour3_ui_light.rc'
    obj.install_path = '${SYSCONFDIR}/ardour3'

    # Menus
    menus_argv = []
    if bld.is_defined('GTKOSX'):
        menus_argv = [ '-E', '-P', '-DGTKOSX' ]
    else:
        menus_argv = [ '-E', '-P' ]

    obj = bld(features = 'command-output')
    obj.command = 'cpp'
    obj.command_is_external = True
    obj.no_inputs = True
    obj.argv = menus_argv
    obj.stdin = 'ardour.menus.in'
    obj.stdout = 'ardour.menus'
    obj.dep_vars = ['GTKOSX']
    bld.install_files(os.path.join(bld.env['SYSCONFDIR'], 'ardour3'),
                      'ardour.menus')

    # Keybindings

    # 'SAE-de-keypad', 'SAE-de-nokeypad', 'SAE-us-keypad',
    # 'SAE-us-nokeypad', 'ergonomic-us'

    for b in [ 'mnemonic-us' ] :
        obj = bld(
            target = b + '.bindings',
            source = b + '.bindings.in',
            rule = '../tools/fmt-bindings --platform="%s" --winkey="%s" --accelmap <${SRC} >${TGT}' % (sys.platform, bld.env['WINDOWS_KEY'] )
            )
        obj.install_path = os.path.join(bld.env['SYSCONFDIR'], 'ardour3')

    # not modified at present
    bld.install_files(os.path.join(bld.env['SYSCONFDIR'], 'ardour3'),
                      'step_editing.bindings')
    bld.install_files(os.path.join(bld.env['SYSCONFDIR'], 'ardour3'),
                      'mixer.bindings')

    # Icons/Images
    bld.install_files('${DATADIR}/ardour3/icons', bld.path.ant_glob('icons/*.png'))
    bld.install_files('${DATADIR}/ardour3/pixmaps', bld.path.ant_glob('pixmaps/*.xpm'))
    bld.install_files('${DATADIR}/ardour3', 'splash.png')
    bld.install_files('${DATADIR}/ardour3', 'ArdourMono.ttf')

    # Default UI configuration
    bld.install_files('${SYSCONFDIR}/ardour3', 'ardour3_ui_default.conf')

    # Default export stuff
    bld.install_files('${SYSCONFDIR}/ardour3/export', bld.path.ant_glob('export/*.format'))

    # i18n
    if bld.is_defined('ENABLE_NLS'):
        mo_files = bld.path.ant_glob('po/*.mo')
        for mo in mo_files:
            lang = os.path.basename(mo.srcpath()).replace('.mo', '')
            bld.install_as(os.path.join(bld.env['PREFIX'], 'share', 'locale',
                                        lang, 'LC_MESSAGES', I18N_PACKAGE + '.mo'),
                           mo)

def i18n(bld):
    autowaf.build_i18n(bld, top, 'gtk2_ardour', I18N_PACKAGE, gtk2_ardour_sources,
                       'Paul Davis')

def i18n_pot(bld):
    autowaf.build_i18n_pot(bld, top, 'gtk2_ardour', I18N_PACKAGE, gtk2_ardour_sources,
                       'Paul Davis')

def i18n_po(bld):
    autowaf.build_i18n_po(bld, top, 'gtk2_ardour', I18N_PACKAGE, gtk2_ardour_sources,
                       'Paul Davis')

def i18n_mo(bld):
    autowaf.build_i18n_mo(bld, top, 'gtk2_ardour', I18N_PACKAGE, gtk2_ardour_sources,
                       'Paul Davis')<|MERGE_RESOLUTION|>--- conflicted
+++ resolved
@@ -372,15 +372,10 @@
                              'libardour_cp',
                              'libgtk2_ardour',
                              'libgtkmm2ext',
-<<<<<<< HEAD
                              'libtaglib',
                              'libcanvas'
                              ]
-        obj.target = 'ardour-3.0-vst.exe.so'
-=======
-                             'libtaglib']
         obj.target = 'ardour-' + bld.env['VERSION'] + '-vst.exe.so'
->>>>>>> cadfc2ae
         obj.includes  = [ '../libs/fst', '.' ]
         obj.linkflags = ['-mwindows', '-Wl,--export-dynamic']
         obj.defines = ['_POSIX_SOURCE', 'USE_WS_PREFIX']
